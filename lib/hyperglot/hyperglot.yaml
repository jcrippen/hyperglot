--- conflicted
+++ resolved
@@ -8629,11 +8629,7 @@
     marks:  ᜒ ᜓ ᜔ ᜕
     script: Tagalog
     note: Baybayin is the historic Tagalog script. Some revival efforts exist, but it's not in common use in the Philippines.
-<<<<<<< HEAD
-    status: secondary
-=======
     status: historical
->>>>>>> 2c68452d
   source:
   - Omniglot
   - Wikipedia
