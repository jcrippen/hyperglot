--- conflicted
+++ resolved
@@ -12,11 +12,7 @@
   marks: ◌̀ ◌́ ◌̂ ◌̃ ◌̈ ◌̧
   note: Use of ſ declined after the 18th century.
   script: Latin
-<<<<<<< HEAD
-  staus: historical
-=======
   status: historical
->>>>>>> e636b6e4
 source:
 - Omniglot
 - Wikipedia
