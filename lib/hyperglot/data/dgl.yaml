--- conflicted
+++ resolved
@@ -3,11 +3,7 @@
 - base: ⲁ ⲃ ⲅ ⲇ ⲉ ⲍ ⲏ ⲓ ⲕ ⲗ ⲙ ⲛ ⲟ ⲡ ⲣ ⲥ ⲧ ⲩ ⲫ ⲭ ⲱ ⳡ ⳣ ⳝ ⳟ ϣ ϩ ϭ ⲁ̄ ⲉ̄ ⲟ̄ ⲩ̄ ⲓ̈
   marks: ◌̄ ◌̈
   script: Coptic/Nubian
-<<<<<<< HEAD
-  staus: historical
-=======
   status: historical
->>>>>>> e636b6e4
 - base: A B C D E F G H I J K L M N O P R S T U W Y Z a b c d e f g h i j k l m n o p r s t u w y z
   script: Latin
   status: primary
