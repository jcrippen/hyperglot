name: Indonesian
orthographies:
- autonym: Indonesia
  inherit: zsm
  script: Latin
  status: primary
- autonym: Indonesia
  base: A B C D E F G H I J K L M N O P Q R S T U V W X Y Z Ē É Ä Ë Ï Ö a b c d e f g h i j k l m n o p q r s t u v w x y z ē é ä ë ï ö '
  marks: ◌́ ◌̄ ◌̈
  note: The Van Ophuijsen Spelling System was used 1901–1947 for Malay and Indonesian in the Dutch East Indies (now Indonesia)
  script: Latin
<<<<<<< HEAD
  staus: historical
=======
  status: historical
>>>>>>> e636b6e4
- autonym: Indonesia
  base: A B C D E F G H I J K L M N O P Q R S T U V W X Y Z É Ä Ë Ï Ö a b c d e f g h i j k l m n o p q r s t u v w x y z é ä ë ï ö 2
  marks: ◌́ ◌̈
  note: The Republican Spelling System was used 1947–1972. The numeral two marked reduplicated words. Glottal stop was represented with the letter ‹k›.
  script: Latin
<<<<<<< HEAD
  staus: historical
=======
  status: historical
>>>>>>> e636b6e4
source:
- Omniglot
- https://en.wikipedia.org/wiki/Van_Ophuijsen_Spelling_System
- https://en.wikipedia.org/wiki/Republican_Spelling_System
- https://en.wikipedia.org/wiki/Buginese_language
speakers: 43000000
speakers_date: 2010
status: living
validity: verified<|MERGE_RESOLUTION|>--- conflicted
+++ resolved
@@ -9,21 +9,13 @@
   marks: ◌́ ◌̄ ◌̈
   note: The Van Ophuijsen Spelling System was used 1901–1947 for Malay and Indonesian in the Dutch East Indies (now Indonesia)
   script: Latin
-<<<<<<< HEAD
-  staus: historical
-=======
   status: historical
->>>>>>> e636b6e4
 - autonym: Indonesia
   base: A B C D E F G H I J K L M N O P Q R S T U V W X Y Z É Ä Ë Ï Ö a b c d e f g h i j k l m n o p q r s t u v w x y z é ä ë ï ö 2
   marks: ◌́ ◌̈
   note: The Republican Spelling System was used 1947–1972. The numeral two marked reduplicated words. Glottal stop was represented with the letter ‹k›.
   script: Latin
-<<<<<<< HEAD
-  staus: historical
-=======
   status: historical
->>>>>>> e636b6e4
 source:
 - Omniglot
 - https://en.wikipedia.org/wiki/Van_Ophuijsen_Spelling_System
