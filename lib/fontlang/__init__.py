--- conflicted
+++ resolved
@@ -1,17 +1,11 @@
 """
 Gather a few package wide constants
 """
-import os
-__version__ = "0.1.10"
-
-<<<<<<< HEAD
-DB = os.path.join(os.path.dirname(__file__), "rosetta.yaml")
-=======
-__version__ = "0.1.10"
+from os import path
+__version__ = "0.1.11"
 
 DB = path.join(path.abspath(path.dirname(__file__)),
                *path.split("../../data/rosetta.yaml"))
->>>>>>> 7e117fea
 
 SUPPORTLEVELS = {
     "base": "base",
