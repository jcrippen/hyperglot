--- conflicted
+++ resolved
@@ -57,13 +57,10 @@
 
 @David
 
-<<<<<<< HEAD
-=======
 - [+] added header with a made up version number to both YAML files
 - [+] separated macrolanguages to a new file in `hyperglot_macrolanguages.yaml`
-- [ ] how to handle combinations in {} for Central Yupik?
+- [+] how to handle combinations in {} for Central Yupik?
 - [ ] double check combinations for Hebrew
->>>>>>> 60720623
 - [ ] add vowel combinations to Russian, Church Slavic, Ukrainian, Montenegrin
 - [ ] review auxiliary
 - [ ] check Cyrillic orthographies against: https://en.wiktionary.org/wiki/Appendix:Cyrillic_script
@@ -75,6 +72,14 @@
 Ask externists to check:
 - [ ] Albanian
 - [ ] Hebrew & Yiddish
+- [+] Romanian
+
+Later:
+
+- [ ] languages with some speakers should never be marked extinct
+- [ ] review combinations (are all codepoints combining, …), maybe a better system?
+- [ ] review auxiliary
+- [ ] check Cyrillic orthographies against: https://en.wiktionary.org/wiki/Appendix:Cyrillic_script
 
 ## Other
 
@@ -85,4 +90,6 @@
 - [ ] consider including Adobe spreadsheets
 - [ ] punctuation used by a language
 	- [ ] include punctuation in checking that an autonym can be spelled in its provided orthography
-- [ ] list OpenType features needed to support a language with a brief note about what the feature should do.+- [ ] list OpenType features needed to support a language with a brief note about what the feature should do.
+- [ ] add Armenian
+- [ ] when adding Devanagari, include individual Bihari, Dogri, and Konkani languages