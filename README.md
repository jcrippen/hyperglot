# Hyperglot – Rosetta’s database and tool for detecting language support in fonts

**Warning: this is a work is still in progress and provided AS IS. If you would like to contribute, do get in touch!**

<<<<<<< HEAD
This project started with a seemingly simple question: when can one claim that a font *F* supports a language *L*. This is needed for several reasons:

1. to organize and serve fonts to customers
2. to better promote fonts with extensive langauge support
3. to build character sets (and glyph sets) before development
4. to test fonts, e.g. to heuristically create kerning pairs for consideration
5. and probably quite a few reasons unrelated to typeface design

A few notes to illustrate why the question of language support is complicated:

1. a single language can be written using different orthographies in one or more scripts
2. languages are not isolated, there are loan word, names etc. from other languages
3. what one person considers a dialect, is a language for someone else
4. different kinds of texts require differnt vocabulary and hence different characters

We have decided to take a pragmatic approach and reduce the problem to finding standard character set of each language (typically an official alphabet or syllabary or its approximation) and occassionally we provide a list of auxiliary characters used in reference literature (linguistics) or in very common loan words. In case the script used is bicameral, only lowercase versions of characters are provided with a few exceptions.

We are also providing a command-line tool to automate the analysis of language support

**This is a work in progress provided AS IS. If you want to contribute, do get in touch!**

## Structure of the Rosetta database

1. language records are indexed by ISO 639-3 three-letter codes
2. a language `name` is also based on ISO 639-3. There is an option to override this and set a `preferred_name` in case the ISO name is pejorative or racist. We also use this to simplify very long names and where we have a preference (e.g. Sami over Saami).
3. a language can contain a list of `orthographies`
4. in case a language is a macrolanguage, it has an attribute `includes` which is a list of language codes of the sub-languages. If a sub-language does not have any orthography defined, it can use one defined for the macrolanguage. If there is one. A macrolanguages are not typically presented. In case there are too many individual sub-languages with insufficient information, we use attribute `preferred_as_individual: true` to indicate that this macrolanguage will be treated exceptionally as an individual language.
5. an orthography is a list of character sets:
	- `base` is a string of space-separated characters from the language’s standard alphabet, syllabary, or an approximation of those.
	- `auxiliary` is a string of space-separated characters that are used in very common loan words or in reference literature (e.g. linguistic)
	- `combinations` is a string with combinations of characters or characters and marks that should be supported by the font.
6. each orthography has a `script` specified with a four-letter Unicode tag (Latn, Arab, Cyrl, …) and `status` which can be `deprecated`, `secondary`, `local` or `living/active` (default when the attribute is missing). Both `deprecated` and `secondary` are ignored when claiming a support for a particular language and orthography. The value `local` refers to an orthography which is used only is specific region.
7. an `autonym` (name of the language in the language itself) is typically specified on the level of orthographies, but sometimes it is specified for a language, e.g. for a macrolanguage. The orthography autonym and name override the corresponding attributes of the language.
8. each languages can also have the following additional attributes:
	- a number of native `speakers`. Note that this is a number of speakers, thus one needs to account for literacy rate in particular language. This can be a range. To indicate how up to date the number is, a `speakers_date` is provided referring to the publication date of a reference used on Wikipedia.
	- a `status` which can be `historical`, `constructed`, or `living` (default when the attribute is missing).
	- `source` is a list of sources used to define the orthographies.
=======
Characters are represented using [Unicode](https://unicode.org) code points in digital texts, e.g. the Latin-script letter `a` has a code point `U+0061`. Digital OpenType fonts map these code points to glyphs, visual representations of characters. In order to find whether one can use a font for texts in a particular language, one needs to know which character code points are required for the language. This is what Hyperglot database is for.

A few notes to illustrate why the question of language support is complicated:

1. a single language can be written using different orthographies in one or more scripts,
2. languages are not isolated, there are loan words, names etc. from other languages, thus finding what is an essential character set for a language is largerly a question of convention,
3. what one person considers a dialect, is a language for someone else,
4. different kinds of texts require different vocabulary and hence different characters.

We have decided to take a pragmatic approach and reduce the problem to finding standard character set of each language (typically an official alphabet or syllabary or its approximation) for each orthography it uses. We only occassionally provide a list of auxiliary characters used in reference literature (linguistics) or in very common loan words.
>>>>>>> 60720623


The database is stored in a YAML file `data/rosetta.yaml`. Here are two basic examples:

<<<<<<< HEAD
### An individual language with one orthography
=======

### Languages

The highest level entries represent languages indexed using the ISO 639-3 code.

Each language entry can have these attributes which default to empty string or list unless stated otherwise:

- `name` (required): the English name of the language. This is also based on ISO 639-3. 
- `preferred_name` (optional): an override of the ISO 639-3 name. This is useful when the ISO 639-3 name  is pejorative or racist. We also use this to simplify very long names and where we have a preference (e.g. Sami over Saami). This can be turned off when using the database via the CLI tool or module to adhere strictly to ISO 639-3.
- `autonym` (optional): the name of the language in the language itself.
- `orthographies` (optional): a list of orthographies for this language. See below.
- `speakers` (optional) is a number of L1 speakers obtained from Wikipedia. Note that this is a number of speakers, thus one needs to account for literacy rate in particular language. This can an integer or a range.
- `speakers_date` (optional) is the publication date of the reference used for the speakers count on Wikipedia.
- `status` (required, defaults to `living`) the status of the language, may be one of `historical, constructed, living`.
- `source` (optional) is a list of source names used to define the orthographies, e.g. Wikipedia, Omniglot, Alvestrand. See below for the complete list.
- `validity` (required, defaults to `todo`): one of the following:
  - `todo` for unfinished entries which may be used to detect a potential language support with little certainty,
  - `weak` for entries that are complete but have not been checked, yet,
  - `done` for entries we have checked with at least two online sources,
  - `verified` for entries confirmed by a native speaker or a linguist.
- `note` (optional): a note of any kind.


### Orthographies

A language can refer to one or more orthographies. An orthography specifies the script and characters from this script used to represent the language. There can be multiple orthographies for the same language using the same or different scripts. Each orthographic entry can have these attributes which default to an empty string or list unless stated otherwise:

- `base` (required or use `inherit`): a string of space-separated characters or combinations of characters and combining marks that are required to represent the language in common texts. This typically maps to a standard alphabet or syllabary for the language or am approximation of thereof. In case the script used is bicameral, only lowercase versions of characters are provided with a few exceptions, e.g. the Turkish `İ`.
- `auxiliary` (optional): a string of space-separated characters or combinations of characters and combining marks that are not part of the standard alphabet, but appear in very common loan words or in reference literature. Deprecated characters can be included here too, e.g. `ş ţ` for Romanian.
- `autonym` (optional): the name of the language in the language itself using this orthography. If missing, the `autonym` defined in the parent language entry is used.
- `inherit` (required or use `base`): the code of a language to copy the `base` and `auxiliary` strings from. In case the language has multiple orthographies, the first one for the same script is used.
- `script` (required): English name of the script, e.g. Latin, Arabic, Armenian, Cyrillic, Greek, Hebrew.
- `status` (required, defaults to `living`): the status of the orthography, may be one of: `deprecated, secondary, local, living`. The value `local` refers to an orthography which is used only is specific region. Orthographies with `deprecated` and `secondary` status are included only for the sake of completeness and ignored during language support detection.
- `note` (optional): a note of any kind.


### Macrolanguages

[Macrolanguages](https://en.wikipedia.org/wiki/ISO_639_macrolanguage) are used in the ISO 639-3 standard to keep it compatible with ISO 639-2 in situations where one language entry in ISO 639-2 corresponds to a group of languages in ISO 639-3. Macrolanguages are typically not used by the Hyperglot’s main database. They are stored in a separate file in `other/hyperglot_macrolanguages.yaml` for convenience. However, in some situations, it is our preference to include some of the macrolanguages as if they were regular ISO 639-3 languages. This is done to simplify the listings or to deal with scarcity of information for its sub-languages. Besides the same attributes as language entries, macrolanguages can use the following:

- `includes` (required) contains a list of ISO 639-3 codes referring to sub-languages of the macrolanguage.
- `preferred_as_individual` (optional, defaults to `false`): set to `true` signifies that the macrolanguage us included in the main database as if it was a regular language.



### Example of individual language with one orthography
>>>>>>> 60720623

```
dan:
  orthographies:
  - base: a b c d e f g h i j k l m n o p q r s t u v w x y z å æ ø
    auxiliary: ǻ  # this character is used only in linguistic literature for Danish
    autonym: Dansk
    script: Latin
  name: Danish
  speakers: 6000000
  source: [Omniglot, Wikipedia, CLDR]
  todo_status: strong  # status of the database record
```

### A macrolanguage

```
fas:
  name: Persian
  includes: [pes, prs, tgk, aiq, bhh, haz, jpr, phv, deh, jdt, ttt]
  speakers: 70000000
  source: [Wikipedia]
```

<<<<<<< HEAD
## The fontlang command-line tool
=======
## Detecting language support

1. A list of codepoints is obtained from a font.
2. The database can be accessed in two modes:
	- By **default** combinations of a base character with marks are required as single code point where this exists (e.g. encoded `ä`), codepoints for base characters and combining mark characters (e.g. `a` and combining `¨`) from these combinations are also required.
	- Using the `decomposed` flag fonts are required to contain the base character and combining marks for a language (e.g. languages with `ä` will match for fonts that only have `a` and combining `¨` but not `ä` as  encoded glyph).
3. Specified `validity` level is used to filter out language entries according to a user’s preference.
4. If requested, `base` and `aux` (auxiliary) lists of codepoints are combined to achieve more strict criteria by using the `--support` option.
5. Orthographies with `deprecated` or `secondary` status are ignored and are listed in the database for completeness only.
6. If the list of code points in the font includes all code points from the list of codepoints for an orthography of given language, the font is considered to support this language orthography. In listings these are be grouped by scripts.



## Command-line tool
>>>>>>> 60720623

A simple CLI tool is provided to output language support data for a passed in font file.

### Installation

Install via repo and pip:

```
$ pip install git+https://github.com/rosettatype/hyperglot
```

### Usage

`$ hyperglot path/to/font.otf`

or to check several fonts at once, or their combined coverage (with `-m union`)

`$ hyperglot path/to/font.otf path/to/anotherfont.otf ...`

**Additional options**:

- `-s, --support`: Specify what level of support to check against (currently options are "base" (default if omitted) or "aux")
- `-d, --decomposed`: Flag to signal a font should be considered supporting a language as long as it has all base glyphs and marks to write a language - by default also encoded precomposed glyphs are required (default is False)
- `-a, --autonyms`: Output the language names in their native language and script
- `-u, --users`: Also output language user count (where available)
- `-o, --output`: Supply a file path to write the output to, in yaml format. For a single input font this will be a subset of the Hyperglot database with the languages and orthographies that the font supports. If several fonts are provided the yaml file will have a top level dict key for each file. If the `-m` option is provided the yaml file will contain the specific intersection or union result
- `-m, --mode`: How to process input if several files are provided (currently options are "individual", "union" and "intersection")
- `--validity`: Specifiy to filter by the level of certainty the database information has for languages (default is "done")
- `--include-historical`: option to include languages and orthographies marked as historical (default is False)
- `--include-constructed`: option to include languages and orthographies that are marked as constructed (default is False)
- `--strict-iso`: Display language names and macrolanguage data strictly according to ISO (default is False)
- `-v, --verbose`: More logging information (default is False)
- `-V, --version`: Print the version hyperglot version number (default is False)

### Validating and sorting the database yaml file

Simple validation and sorting script to verify the data integrity of `hyperglot.yaml` and point out possible formatting errors is included as `hyperglot-validate` (prints problems to terminal) and `hyperglot-save` (saves the `hyperglot.yaml` sorted alphabetically and pruned by iso keys)

### Development

To run the script during development without having to constantly reinstall the pip package, you can use:

```
$ git clone https://github.com/rosettatype/hyperglot.git && cd hyperglot
$ pip install --upgrade --user --editable .
```

Additionally, to dynamically link the information in `hyperglot.yaml` into the python package to be used, link them into the package:

```
$ rm lib/hyperglot/hyperglot.yaml
$ ln hyperglot.yaml lib/hyperglot/hyperglot.yaml
```

<<<<<<< HEAD
It is `lib/fontlang/rosetta.yaml` that gets packages with the `fontlang` CLI command!

## Other databases included in this repo

The following are YAML files distilled from the original data stored in subfolders with corresponding names.

- `data/alvestrand.yaml` – data (indexed by ISO 639-3 codes) scraped from Alvestrand (see Sources below).
- `data/cldr.yaml` - data (indexed by 4-letter script tags and ISO 639-3 language codes) from Unicode’s CLDR database.
- `data/iso-639-3.yaml` – data from IS0 639-3 (three-letter codes) with corresponding ISO 639-2 (older three-letter codes) and ISO 639-1 (two-letter codes) where available. Also includes language names and attributes from ISO 639-3.
- `data/iso-639-3_retirements.yaml` – language codes no longer available in ISO 639-3
- `data/iso-639-2_collections.yaml` – language collections from ISO 639-2 (no longer available in ISO 639-3)
- `data/opentype-language-tags.yaml` –OpenType language tags and names with their corresponding ISO 639-3 language codes

The following data is not used or used only to build comparisons:
=======
NOTE: It is `lib/hyperglot/hyperglot.yaml` that gets packages with the `hyperglot` CLI command!
>>>>>>> 60720623

To test the codebases after making changes run the `pytest` test suite:

<<<<<<< HEAD
=======
```
pytest
```

>>>>>>> 60720623
## Sources

The main sources we used to build the database are:

- Alvestrand, Harald Tveit. Characters and character sets for various languages. 1995.
- [Ethnologue](http://ethnologue.org)
- [ISO 639-3 ](http://iso639-3.sil.org)
- [Omniglot](http://omniglot.com)
- [Unicode CLDR](http://unicode.org)
- [Wikipedia](http://wikipedia.org)

The autonyms were sourced from Ethnologue, Wikipedia, and Omniglot (in this order preferrably).
The speaker counts are from Wikipedia.

## Credits

- David Březina  
- Sergio Martins  
- Johannes Neumeier
- Toshi Omagari

## Contributing

A few random notes:

- Languages that are not written should not be included. Obviously.
- Languages that have some speakers should not be marked as `extinct` even if ISO standard says so.
- When adding or editing language data use the CLI commands `hyperglot-validate` to check your new data is compatible and use `hyperglot-save` to actually "save" the database in a standardized way (clean up, sorting, etc).
- When contributing code make sure to install the `pytest` module and run `pytest` and make sure no errors are detected. Ideally, write tests for any code additions or changes you added.


## Other databases included in this repo

The following are YAML files distilled from the original data stored in subfolders with corresponding names.

- `other/alvestrand.yaml` – data (indexed by ISO 639-3 codes) scraped from Alvestrand (see Sources below).
- `other/cldr.yaml` - data (indexed by 4-letter script tags and ISO 639-3 language codes) from Unicode’s CLDR database.
- `other/iso-639-3.yaml` – data from IS0 639-3 (three-letter codes) with corresponding ISO 639-2 (older three-letter codes) and ISO 639-1 (two-letter codes) where available. Also includes language names and attributes from ISO 639-3.
- `other/iso-639-3_retirements.yaml` – language codes no longer available in ISO 639-3
- `other/iso-639-2_collections.yaml` – language collections from ISO 639-2 (no longer available in ISO 639-3)
- `other/opentype-language-tags.yaml` –OpenType language tags and names with their corresponding ISO 639-3 language codes

The following data was not used to built the Hyperglot database, but it used to build comparative previews:

- `other/extensis` – character sets compiled by Extensis/WebINK
- `other/iana` – from [IANA language subtag registry](https://www.iana.org/assignments/lang-subtags-templates/lang-subtags-templates.xhtml)
- `other/latin-plus` - data from a [Latin-only database compiled by Underware](https://underware.nl/latin_plus/)<|MERGE_RESOLUTION|>--- conflicted
+++ resolved
@@ -2,45 +2,6 @@
 
 **Warning: this is a work is still in progress and provided AS IS. If you would like to contribute, do get in touch!**
 
-<<<<<<< HEAD
-This project started with a seemingly simple question: when can one claim that a font *F* supports a language *L*. This is needed for several reasons:
-
-1. to organize and serve fonts to customers
-2. to better promote fonts with extensive langauge support
-3. to build character sets (and glyph sets) before development
-4. to test fonts, e.g. to heuristically create kerning pairs for consideration
-5. and probably quite a few reasons unrelated to typeface design
-
-A few notes to illustrate why the question of language support is complicated:
-
-1. a single language can be written using different orthographies in one or more scripts
-2. languages are not isolated, there are loan word, names etc. from other languages
-3. what one person considers a dialect, is a language for someone else
-4. different kinds of texts require differnt vocabulary and hence different characters
-
-We have decided to take a pragmatic approach and reduce the problem to finding standard character set of each language (typically an official alphabet or syllabary or its approximation) and occassionally we provide a list of auxiliary characters used in reference literature (linguistics) or in very common loan words. In case the script used is bicameral, only lowercase versions of characters are provided with a few exceptions.
-
-We are also providing a command-line tool to automate the analysis of language support
-
-**This is a work in progress provided AS IS. If you want to contribute, do get in touch!**
-
-## Structure of the Rosetta database
-
-1. language records are indexed by ISO 639-3 three-letter codes
-2. a language `name` is also based on ISO 639-3. There is an option to override this and set a `preferred_name` in case the ISO name is pejorative or racist. We also use this to simplify very long names and where we have a preference (e.g. Sami over Saami).
-3. a language can contain a list of `orthographies`
-4. in case a language is a macrolanguage, it has an attribute `includes` which is a list of language codes of the sub-languages. If a sub-language does not have any orthography defined, it can use one defined for the macrolanguage. If there is one. A macrolanguages are not typically presented. In case there are too many individual sub-languages with insufficient information, we use attribute `preferred_as_individual: true` to indicate that this macrolanguage will be treated exceptionally as an individual language.
-5. an orthography is a list of character sets:
-	- `base` is a string of space-separated characters from the language’s standard alphabet, syllabary, or an approximation of those.
-	- `auxiliary` is a string of space-separated characters that are used in very common loan words or in reference literature (e.g. linguistic)
-	- `combinations` is a string with combinations of characters or characters and marks that should be supported by the font.
-6. each orthography has a `script` specified with a four-letter Unicode tag (Latn, Arab, Cyrl, …) and `status` which can be `deprecated`, `secondary`, `local` or `living/active` (default when the attribute is missing). Both `deprecated` and `secondary` are ignored when claiming a support for a particular language and orthography. The value `local` refers to an orthography which is used only is specific region.
-7. an `autonym` (name of the language in the language itself) is typically specified on the level of orthographies, but sometimes it is specified for a language, e.g. for a macrolanguage. The orthography autonym and name override the corresponding attributes of the language.
-8. each languages can also have the following additional attributes:
-	- a number of native `speakers`. Note that this is a number of speakers, thus one needs to account for literacy rate in particular language. This can be a range. To indicate how up to date the number is, a `speakers_date` is provided referring to the publication date of a reference used on Wikipedia.
-	- a `status` which can be `historical`, `constructed`, or `living` (default when the attribute is missing).
-	- `source` is a list of sources used to define the orthographies.
-=======
 Characters are represented using [Unicode](https://unicode.org) code points in digital texts, e.g. the Latin-script letter `a` has a code point `U+0061`. Digital OpenType fonts map these code points to glyphs, visual representations of characters. In order to find whether one can use a font for texts in a particular language, one needs to know which character code points are required for the language. This is what Hyperglot database is for.
 
 A few notes to illustrate why the question of language support is complicated:
@@ -51,14 +12,11 @@
 4. different kinds of texts require different vocabulary and hence different characters.
 
 We have decided to take a pragmatic approach and reduce the problem to finding standard character set of each language (typically an official alphabet or syllabary or its approximation) for each orthography it uses. We only occassionally provide a list of auxiliary characters used in reference literature (linguistics) or in very common loan words.
->>>>>>> 60720623
-
-
-The database is stored in a YAML file `data/rosetta.yaml`. Here are two basic examples:
-
-<<<<<<< HEAD
-### An individual language with one orthography
-=======
+
+## Database
+
+The database is stored in the YAML file `hyperglot.yaml`.
+
 
 ### Languages
 
@@ -105,7 +63,6 @@
 
 
 ### Example of individual language with one orthography
->>>>>>> 60720623
 
 ```
 dan:
@@ -130,9 +87,6 @@
   source: [Wikipedia]
 ```
 
-<<<<<<< HEAD
-## The fontlang command-line tool
-=======
 ## Detecting language support
 
 1. A list of codepoints is obtained from a font.
@@ -147,7 +101,6 @@
 
 
 ## Command-line tool
->>>>>>> 60720623
 
 A simple CLI tool is provided to output language support data for a passed in font file.
 
@@ -202,34 +155,14 @@
 $ ln hyperglot.yaml lib/hyperglot/hyperglot.yaml
 ```
 
-<<<<<<< HEAD
-It is `lib/fontlang/rosetta.yaml` that gets packages with the `fontlang` CLI command!
-
-## Other databases included in this repo
-
-The following are YAML files distilled from the original data stored in subfolders with corresponding names.
-
-- `data/alvestrand.yaml` – data (indexed by ISO 639-3 codes) scraped from Alvestrand (see Sources below).
-- `data/cldr.yaml` - data (indexed by 4-letter script tags and ISO 639-3 language codes) from Unicode’s CLDR database.
-- `data/iso-639-3.yaml` – data from IS0 639-3 (three-letter codes) with corresponding ISO 639-2 (older three-letter codes) and ISO 639-1 (two-letter codes) where available. Also includes language names and attributes from ISO 639-3.
-- `data/iso-639-3_retirements.yaml` – language codes no longer available in ISO 639-3
-- `data/iso-639-2_collections.yaml` – language collections from ISO 639-2 (no longer available in ISO 639-3)
-- `data/opentype-language-tags.yaml` –OpenType language tags and names with their corresponding ISO 639-3 language codes
-
-The following data is not used or used only to build comparisons:
-=======
 NOTE: It is `lib/hyperglot/hyperglot.yaml` that gets packages with the `hyperglot` CLI command!
->>>>>>> 60720623
 
 To test the codebases after making changes run the `pytest` test suite:
 
-<<<<<<< HEAD
-=======
 ```
 pytest
 ```
 
->>>>>>> 60720623
 ## Sources
 
 The main sources we used to build the database are:
