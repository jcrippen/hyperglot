aaq:
  name: Eastern Abnaki
  orthographies:
  - autonym: Wôbanakiôdwawôgan
    base: a b c d e f g h i j k l m n o p q r s t u v w x y z ô
    script: Latn
  source:
  - Omniglot
  speakers: 0
  status: historical
  todo_status: weak
aar:
  name: Afar
  orthographies:
  - autonym: Qafar
    base: a b c d e f g h i j k l m n o p q r s t u v w x y z
    script: Latn
  source:
  - Omniglot
  - Wikipedia
  speakers: 1973800
  speakers_date: 2017
  todo_status: strong
aat:
  name: Arvanitika Albanian
  orthographies:
  - autonym: Arbërisht
    base: a b c d e f g h i j k l m n o p q r s t u v w x y z á ä ç è é ë í ï ó ö
      ú ü ý
    script: Latn
  - autonym: Αρbε̰ρίσ̈τ
<<<<<<< HEAD
    base: α β b ϳ γ δ d ε ζ θ ι κ λ μ ν ξ ο π ρ σ τ υ φ χ
=======
    base: α β b ϳ γ δ d ε ζ θ ι κ λ μ ν ξ ο π ρ σ ς τ υ φ χ
    auxiliary: η ψ ω ά έ ή ί ό ύ ώ ϊ ϋ ΐ ΰ
>>>>>>> 1ce47d18
    combinations: '{γ̇}{ε̱}{ν̇}{σ̇}{σ̈}{χ̇}{ε̰}'
    script: Grek
  source:
  - Omniglot
  - Wikipedia
  speakers: 50000
  speakers_date: 2007
  todo_status: strong
abe:
  name: Western Abnaki
  orthographies:
  - autonym: Wôbanakiôdwawôgan
    base: a b c d e f g h i j k l m n o p q r s t u v w x y z ô
    script: Latn
  source:
  - Omniglot
  speakers: 14
  speakers_date: 2007-2012
  todo_status: weak
abk:
  name: Abkhazian
  orthographies:
  - autonym: Аԥсшәа
    base: а б в г д е ж з и й к л м н о п р с т у ф х ц ч ш щ ъ ы ь э ю я џ қ ҟ ҩ
      ҭ ҳ ҵ ҷ ҽ ҿ ә ӡ ӷ ԥ
    script: Cyrl
  source:
  - Omniglot
  - Wikipedia
  speakers: 190110
  speakers_date: 2014-2015
  todo_status: strong
abq:
  name: Abaza
  orthographies:
  - autonym: Абаза
    base: а б в г д е ж з и й к л м н о п р с т у ф х ц ч ш щ ъ ы ь э ю я ё
    script: Cyrl
  source:
  - Omniglot
  - Wikipedia
  speakers: 49800
  speakers_date: 2010-2014
  todo_status: strong
abr:
  name: Abron
  orthographies:
  - autonym: Brong
    base: a b d e f g h i k l m n o p r s t u w y ɛ ɔ
    script: Latn
  source:
  - Omniglot
  - Wikipedia
  speakers: 1400000
  speakers_date: 2013
  todo_status: strong
abv:
  name: Baharna Arabic
  orthographies:
  - autonym: البحرانية
    inherit: arb
    script: Arab
  speakers: 730000
  speakers_date: 2001-2013
  source:
  - Wikipedia
  todo_status: weak
  note: Initial, medial, and final forms of the letters and some ligatures are also required.
acm:
  name: Mesopotamian Arabic
  orthographies:
  - autonym: العراقية
    base: ي و ه ن م ل ك ق ف غ ع ظ ط ض ص ش س ز ر ذ د خ ح ج ث ت ب ا َ ُ ِ ْ ٰ ڤ پ گ ة
    auxiliary: ڛ ڢ ٯ ڧ ک ی ڥ چ گ ڨ ڭ ڠ
    numerals: ٠ ١ ٢ ٣ ٤ ٥ ٦ ٧ ٨ ٩ ١٠
    script: Arab
  speakers: 15700000
  speakers_date: 2014-2016
  todo_status: weak
  note: Initial, medial, and final forms of the letters and some ligatures are also required.
acq:
  name: Ta'izzi-Adeni Arabic
  preferred_name: Ta’izzi-Adeni Arabic
  orthographies:
  - autonym: يمني
    inherit: arb
    script: Arab
  speakers: 10480000
  speakers_date: 2015-2016
  source:
  - Wikipedia
  todo_status: weak
  note: Initial, medial, and final forms of the letters and some ligatures are also required.
acw:
  name: Hijazi Arabic
  orthographies:
  - autonym: حجازي
    base: ي و ه ن م ل ك ق ف غ ع ظ ط ض ص ش س ز ر ذ د خ ح ج ث ت ب ا َ ُ ِ ْ ٰ پ ڤ
    auxiliary: ڛ ڢ ٯ ڧ ک ی ڥ چ گ ڨ ڭ ڠ
    numerals: ٠ ١ ٢ ٣ ٤ ٥ ٦ ٧ ٨ ٩ ١٠
    script: Arab
  speakers: 145000000
  speakers_date: 2011
  source:
  - Wikipedia
  todo_status: weak
  note: Initial, medial, and final forms of the letters and some ligatures are also required.
acx:
  name: Omani Arabic
  orthographies:
  - autonym: عماني
    inherit: arb
    script: Arab
  speakers: 1055000
  speakers_date: 1995-1996
  source:
  - Wikipedia
  todo_status: weak
  note: Initial, medial, and final forms of the letters and some ligatures are also required.
acz:
  name: Acheron
  orthographies:
  - autonym: Garme
    base: a b c d e f g h i j k l m n o p q r s t u v w x y z ä ë ï ö ü
    script: Latn
  source:
  - Omniglot
  speakers: 20000
  speakers_date: 2006
  todo_status: weak
adf:
  name: Dhofari Arabic
  orthographies:
  - script: Arab
  speakers: 70000
  speakers_date: 1996
  todo_status: todo
ady:
  name: Adyghe
  orthographies:
  - autonym: Адыгабзэ
    base: а б в г д е ж з и й к л м н о п р с т у ф х ц ч ш щ ъ ы ь э ю я ё ӏ
    script: Cyrl
  source:
  - Omniglot
  - Wikipedia
  speakers: 575900
  speakers_date: 2005-2015
  todo_status: strong
aeb:
  name: Tunisian Arabic
  orthographies:
  - autonym: تونسي
    base: ي و ه ن م ل ك ق ف غ ع ظ ط ض ص ش س ز ر ذ د خ ح ج ث ت ب ا َ ُ ِ ْ ٰ ڨ ڥ پ
    auxiliary: ڛ ڢ ٯ ڧ ک ی ڤ چ گ ڭ ڠ
    numerals: ٠ ١ ٢ ٣ ٤ ٥ ٦ ٧ ٨ ٩ ١٠
    script: Arab
  speakers: 11200000
  speakers_date: 2014
  source:
  - Wikipedia
  todo_status: weak
  note: Initial, medial, and final forms of the letters and some ligatures are also required.
aec:
  name: Saidi Arabic
  orthographies:
  - autonym: صعيدى
    inherit: arz
    script: Arab
  speakers: 22400000
  speakers_date: 2016
  source:
  - Wikipedia
  todo_status: weak
  note: Initial, medial, and final forms of the letters and some ligatures are also required.
aer:
  name: Eastern Arrernte
  note: The number of speakers relates to all Arrernte languages
  orthographies:
  - autonym: Arrernte
    base: a b c d e f g h i j k l m n o p q r s t u v w x y z
    script: Latn
  source:
  - Omniglot
  - Wikipedia
  speakers: 4537
  speakers_date: 2016
  todo_status: strong
afb:
  name: Gulf Arabic
  orthographies:
  - autonym: خليجي
    base: ي و ه ن م ل ك ق ف غ ع ظ ط ض ص ش س ز ر ذ د خ ح ج ث ت ب ا َ ُ ِ ْ ٰ ڤ پ گ
    auxiliary: ڛ ڢ ٯ ڧ ک ی ڥ چ گ ڨ ڭ ڠ
    numerals: ٠ ١ ٢ ٣ ٤ ٥ ٦ ٧ ٨ ٩ ١٠
    script: Arab
  speakers: 6800000
  speakers_date: 2016
  source:
  - Wikipedia
  todo_status: weak
afr:
  name: Afrikaans
  note: The use ŉ has been deprecated and is strongly discouraged.
  orthographies:
  - autonym: Afrikaans
    base: a b c d e f g h i j k l m n o p q r s t u v w x y z è ê ë î ï ö ô û ü
    script: Latn
  source:
  - Omniglot
  - Wikipedia
  speakers: 7200000
  speakers_date: 2016
  todo_status: strong
agq:
  name: Aghem
  orthographies:
  - autonym: Aghɨ̂m
    auxiliary: q r x
    base: a b c d e f g h i k l m n o p s t u v w y z à â è ê ì î ò ô ù û ā ē ě ī
      ŋ ō ū ǎ ǐ ǒ ǔ ɔ ɛ ɨ ʉ ʔ ̀ ̂ ̄ ̌
    script: Latn
  source:
  - CLDR
  speakers: 27000
  speakers_date: 2000
  todo_status: weak
agx:
  name: Aghul
  orthographies:
  - autonym: Агъул
    base: а б в г д е ж з и й к л м н о п р с т у ф х ц ч ш щ ъ ы ь э ю я ё ӏ
    script: Cyrl
  source:
  - Omniglot
  - Wikipedia
  speakers: 29300
  speakers_date: 2010
  todo_status: strong
aiq:
  name: Aimaq
  orthographies:
  - autonym: ایماقی
    inherit: pes
    script: Arab
  speakers: 650000
  speakers_date: 1993
  source:
  - Wikipedia
  todo_status: weak
  note: Initial, medial, and final forms of the letters and some ligatures are also required.
ajp:
  name: South Levantine Arabic
  orthographies:
  - autonym: فلسطيني
    base: ي و ه ن م ل ك ق ف غ ع ظ ط ض ص ش س ز ر ذ د خ ح ج ث ت ب ا َ ُ ِ ْ ٰ ڤ پ چ
    auxiliary: ڛ ڢ ٯ ڧ ک ی ڥ گ ڨ ڭ ڠ
    numerals: ٠ ١ ٢ ٣ ٤ ٥ ٦ ٧ ٨ ٩ ١٠
    script: Arab
  speakers: 5100000
  speakers_date: 2014–2016
  source:
  - Wikipedia
  todo_status: weak
  note: Initial, medial, and final forms of the letters and some ligatures are also required.
aka:
  includes:
  - fat
  - twi
  name: Akan
alt:
  name: Southern Altai
  orthographies:
  - autonym: Алтайча
    base: а б в г д е ж з и й к л м н о п р с т у ф х ц ч ш щ ъ ы ь э ю я ё ј ҥ ӧ
      ӱ
    script: Cyrl
  source:
  - Omniglot
  speakers: 55720
  speakers_date: 2010
  todo_status: weak
ami:
  name: Amis
  orthographies:
  - autonym: Amis
    base: a b c d e f g h i j k l m n o p q r s t u v w x y z
    script: Latn
  source:
  - Omniglot
  speakers: 181000
  speakers_date: 2009
  todo_status: weak
ani:
  name: Andi
  orthographies:
  - autonym: Мицци
    base: а б в г д е ж з и й к л м н о п р с т у ф х ц ч ш щ ъ ы ь э ю я ё ӏ
    script: Cyrl
  source:
  - Omniglot
  speakers: 5800
  speakers_date: 2010
  todo_status: weak
aoz:
  name: Uab Meto
  orthographies:
  - autonym: Uab Meto
    base: a b c d e f g h i j k l m n o p q r s t u v w x y z á é ê í ó ú û
    script: Latn
  source:
  - Omniglot
  speakers: 800000
  speakers_date: 2009-2011
  todo_status: weak
apc:
  name: North Levantine Arabic
  orthographies:
  - autonym: لبناني
    inherit: arb
    script: Arab
  speakers: 24200000
  speakers_date: 2014-2015
  source:
  - Wikipedia
  todo_status: weak
  note: Initial, medial, and final forms of the letters and some ligatures are also required.
apd:
  name: Sudanese Arabic
  orthographies:
  - autonym: سوداني
    base: ي و ه ن م ل ك ق ف غ ع ظ ط ض ص ش س ز ر ذ د خ ح ج ث ت ب ا َ ُ ِ ْ ٰ ی 
    auxiliary: ڛ ڢ ٯ ڧ ک ڤ ڥ پ چ گ ڨ ڭ ڠ
    numerals: ٠ ١ ٢ ٣ ٤ ٥ ٦ ٧ ٨ ٩ ١٠
    script: Arab
  speakers: 31900000
  speakers_date: 2015
  source:
  - Wikipedia
  todo_status: weak
  note: Initial, medial, and final forms of the letters and some ligatures are also required.
aqc:
  name: Archi
  note: Mathematically, there are 1,502,839 possible forms that can be derived from
    a single verb root. Shorter autonym?
  orthographies:
  - autonym: Аршаттен чӏат
    base: а б в г д е ж з и й к л м н о п р с т у ф х ц ч ш щ ъ ы ь э ӏ а́ е́ и́ о́
    script: Cyrl
  source:
  - Omniglot
  - Wikipedia
  speakers: 970
  speakers_date: 2010
  todo_status: strong
ara:
  includes:
  - aao  # Algerian Saharan Arabic
  - abh  # Tajiki Arabic
  - abv  # Baharna Arabic
  - acm  # Mesopotamian Arabic
  - acq  # Ta'izzi-Adeni Arabic
  - acw  # Hijazi Arabic
  - acx  # Omani Arabic
  - acy  # Cypriot Arabic
  - adf  # Dhofari Arabic
  - aeb  # Tunisian Arabic
  - aec  # Saidi Arabic
  - afb  # Gulf Arabic
  - ajp  # South Levantine Arabic
  - apc  # North Levantine Arabic
  - apd  # Sudanese Arabic
  - arb  # Standard Arabic
  - arq  # Algerian Arabic
  - ars  # Najdi Arabic
  - ary  # Moroccan Arabic
  - arz  # Egyptian Arabic
  - auz  # Uzbeki Arabic
  - avl  # Eastern Egyptian Bedawi Arabic
  - ayh  # Hadrami Arabic
  - ayl  # Libyan Arabic
  - ayn  # Sanaani Arabic
  - ayp  # North Mesopotamian Arabic
  - pga  # Sudanese Creole Arabic
  - shu  # Chadian Arabic
  - ssh  # Shihhi Arabic
  name: Arabic
  source:
  - Wikipedia
  speakers: 310000000
  speakers_date: 2011-2016
arb:
  name: Standard Arabic
  note: The speakers are L2 only (it’s second langauge only).
  orthographies:
  - autonym: العربية
    base: ي و ه ن م ل ك ق ف غ ع ظ ط ض ص ش س ز ر ذ د خ ح ج ث ت ب ا َ ُ ِ ْ ٰ ة
    auxiliary: ڛ ڢ ٯ ڧ ک ی ڤ ڥ پ چ گ ڨ ڭ ڠ
    numerals: ٠ ١ ٢ ٣ ٤ ٥ ٦ ٧ ٨ ٩ ١٠
    script: Arab
  speakers: 270000000
  source:
  - Wikipedia
  todo_status: weak
arg:
  name: Aragonese
  orthographies:
  - autonym: Aragonés
    base: a b c d e f g h i j k l m n o p q r s t u v w x y z á é í ñ ó ú
    script: Latn
  source:
  - Omniglot
  - Wikipedia
  speakers: 10000–12000
  speakers_date: 2017
  todo_status: strong
arq:
  name: Algerian Arabic
  orthographies:
  - autonym: الدارجة
    inherit: aeb
    script: Arab
  speakers: 27000000
  speakers_date: 2012
  source:
  - Wikipedia
  todo_status: weak
  note: Initial, medial, and final forms of the letters and some ligatures are also required.
ars:
  name: Najdi Arabic
  orthographies:
  - autonym: النجدية
    base: ي و ه ن م ل ك ق ف غ ع ظ ط ض ص ش س ز ر ذ د خ ح ج ث ت ب ا َ ُ ِ ْ ٰ پ ڤ ة
    auxiliary: ڛ ڢ ٯ ڧ ک ی ڥ چ گ ڨ ڭ ڠ
    numerals: ٠ ١ ٢ ٣ ٤ ٥ ٦ ٧ ٨ ٩ ١٠
    script: Arab
  speakers: 4050000
  speakers_date: 2011-2015
  source:
  - Wikipedia
  todo_status: weak
  note: Initial, medial, and final forms of the letters and some ligatures are also required.
ary:
  name: Moroccan Arabic
  orthographies:
  - autonym: الدارجة
    base: ي و ه ن م ل ك ق ف غ ع ظ ط ض ص ش س ز ر ذ د خ ح ج ث ت ب ا َ ُ ِ ْ ٰ ڭ گ ڥ پ ة
    auxiliary: ڛ ڢ ٯ ڧ ک ی ڤ چ ڨ ڠ
    numerals: ٠ ١ ٢ ٣ ٤ ٥ ٦ ٧ ٨ ٩ ١٠
    script: Arab
  speakers: 30551000
  speakers_date: 2014
  source:
  - Wikipedia
  todo_status: weak
  note: Initial, medial, and final forms of the letters and some ligatures are also required.
arz:
  name: Egyptian Arabic
  orthographies:
  - autonym: مصرى
    base: ي و ه ن م ل ك ق ف غ ع ظ ط ض ص ش س ز ر ذ د خ ح ج ث ت ب ا َ ُ ِ ْ ٰ ڤ پ ی چ ة ى
    auxiliary: ڛ ڢ ٯ ڧ ک ڥ گ ڨ ڭ ڠ
    numerals: ٠ ١ ٢ ٣ ٤ ٥ ٦ ٧ ٨ ٩ ١٠
    script: Arab
  speakers: 64422000
  speakers_date: 2016
  source:
  - Wikipedia
  todo_status: weak
  note: Initial, medial, and final forms of the letters and some ligatures are also required.
asa:
  name: Asu (Tanzania)
  orthographies:
  - autonym: Kipare
    auxiliary: q x
    base: a b c d e f g h i j k l m n o p r s t u v w y z
    script: Latn
  source:
  - CLDR
  speakers: 500000
  speakers_date: 2000
  todo_status: weak
ast:
  name: Asturian
  orthographies:
  - autonym: Asturianu
    base: a b c d e f g h i l m n o p q r s t u v x y z á é í ñ ó ú ü ḥ ḷ
    script: Latn
  source:
  - Omniglot
  - Wikipedia
  - CLDR
  speakers: 351791
  speakers_date: 2017
  todo_status: strong
atv:
  name: Northern Altai
  orthographies:
  - autonym: Алтайча
    base: а б в г д е ж з и й к л м н о п р с т у ф х ц ч ш щ ъ ы ь э ю я ё ј ҥ ӧ
      ӱ
    script: Cyrl
  source:
  - Omniglot
  speakers: 5000
  todo_status: weak
aud:
  name: Anuta
  orthographies:
  - autonym: Anuta
    base: a b c d e f g h i j k l m n o p q r s t u v w x y z á é í ñ ó ú ü
    script: Latn
  source:
  - Omniglot
  - CLDR
  speakers: 270
  speakers_date: 1999
  todo_status: strong
ava:
  name: Avaric
  orthographies:
  - autonym: Авар
    base: а б в г д е ж з и й к л м н о п р с т у ф х ц ч ш щ ъ ы ь э ю я ё ӏ
    script: Cyrl
  source:
  - Omniglot
  - Wikipedia
  speakers: 1000000
  speakers_date: 2010
  todo_status: strong
avl:
  name: Eastern Egyptian Bedawi Arabic
  orthographies:
  - autonym: بدوي
    inherit: ajp
    script: Arab
  speakers: 2240000
  speakers_date: 2015-2016
  source:
  - Wikipedia
  todo_status: weak
  note: Initial, medial, and final forms of the letters and some ligatures are also required.
ayc:
  name: Southern Aymara
  orthographies:
  - autonym: Aymar
    base: a b c d e f g h i j k l m n o p q r s t u v w x y z ä ï ñ ü ’
    script: Latn
  source:
  - Omniglot
  - Wikipedia
  todo_status: strong
ayh:
  name: Hadrami Arabic
  orthographies:
  - autonym: حضرمي
    inherit: arb
    script: Arab
  speakers: 4560000
  speakers_date: 2015
  source:
  - Wikipedia
  todo_status: weak
  note: Initial, medial, and final forms of the letters and some ligatures are also required.
ayl:
  name: Libyan Arabic
  orthographies:
  - autonym: ليبي
    inherit: arb
    script: Arab
  speakers: 4325000
  speakers_date: 1998-2006
  source:
  - Wikipedia
  todo_status: weak
  note: Initial, medial, and final forms of the letters and some ligatures are also required.
aym:
  autonym: Aymar
  includes:
  - ayr
  - ayc
  name: Aymara
  source:
  - Omniglot
  - Wikipedia
  speakers: 1677100
  speakers_date: 2007-2011
  todo_status: strong
ayn:
  name: Sanaani Arabic
  orthographies:
  - autonym: يمني‎
    inherit: arb
    script: Arab
  speakers: 11100000
  speakers_date: 2015
  source:
  - Wikipedia
  todo_status: weak
  note: Initial, medial, and final forms of the letters and some ligatures are also required.
ayp:
  name: North Mesopotamian Arabic
  orthographies:
  - inherit: arb
    script: Arab
  speakers: 8700000
  speakers_date: 1992-2014
  todo_status: todo
  note: Initial, medial, and final forms of the letters and some ligatures are also required.
ayr:
  name: Central Aymara
  orthographies:
  - autonym: Aymar
    base: a b c d e f g h i j k l m n o p q r s t u v w x y z ä ï ñ ü ’
    script: Latn
  source:
  - Omniglot
  - Wikipedia
  todo_status: strong
aze:
  name: Azerbaijani
  speakers: 23000000
  speakers_date: 2018
  includes:
  - azj
  - azb
  - slq
  - qxq
azj:
  name: North Azerbaijani
  orthographies:
  - autonym: Азәрбајҹан
    base: а б в г д е ж з и й к л м н о п р с т у ф х ц ч ш щ ъ ы ь э ю я ј ғ ҝ ү
      ҹ һ ә ө ’
    script: Cyrl
    status: local
    note: Official in Dagestan (Russia).
  - base: a b c d e f g h i j k l m n o p q r s t u v x y z ç ö ü ğ İ ı ş ə ‘
    script: Latn
  source:
  - Omniglot
  - Wikipedia
  speakers: 23000000
  speakers_date: 2018
  todo_status: strong
azb:
  name: South Azerbaijani
  orthographies:
  - autonym: آذربایجانجا
    base: ؤ ئ ا خ ع ن پ چ ژ ک گ ۆ ۇ ی ە ݣ ﺏ ﺕ ﺙ ﺝ ﺡ ﺩ ﺫ ﺭ ﺯ ﺱ ﺵ ﺹ ﺽ ﻁ ﻅ ﻍ ﻑ ﻕ ﻝ ﻡ ﻥ ﻩ ﻭ آ ج ب ذ ر
    combinations: '{یٛ}{وْ}'
    script: Arab
  - base: a b c d e f g h i j k l m n o p q r s t u v x y z ç ö ü ğ İ ı ş ə
    script: Latn
  source:
  - Wikipedia
  speakers: 13823350
  speakers_date: 2016
  status: historical
  todo_status: weak
slq:
  name: Salchuq
  source:
  - Wikipedia
  status: historical
  todo_status: todo
qxq:
  name: Qashqa'i
  orthographies:
  - autonym: قاشقای ديلى
    inherit: pes
    script: Arab
  source:
  - Wikipedia
  speakers: 949000
  speakers_date: 2015
  todo_status: weak
bak:
  name: Bashkir
  orthographies:
  - autonym: Башҡортса
    base: а б в г д е ж з и й к л м н о п р с т у ф х ц ч ш щ ъ ы ь э ю я ё ғ ҙ ҡ
      ң ҫ ү һ ә ө
    script: Cyrl
  - base: a b c d e f g h i j k l m n o p q r s t u v w x y z ä ç ö ü č ğ İ ı ķ ņ
      ś ş š ź
    script: Latn
    status: deprecated
  source:
  - Omniglot
  speakers: 1200000
  speakers_date: 2010
  todo_status: weak
bam:
  name: Bambara
  orthographies:
  - autonym: Bamanankan
    auxiliary: q v x
    base: a b c d e f g h i j k l m n o p r s t u w y z ŋ ɔ ɛ ɲ
    script: Latn
  source:
  - Omniglot
  - Wikipedia
  - CLDR
  speakers: 4100000
  speakers_date: 2012
  todo_status: strong
bas:
  name: Basa (Cameroon)
  orthographies:
  - autonym: Basaa
    auxiliary: q x
    base: a b c d e f g h i j k l m n o p r s t u v w y z à á â è é ê ì í î ò ó ô
      ù ú û ā ē ě ī ń ŋ ō ū ǎ ǐ ǒ ǔ ǹ ɓ ɔ ɛ ̀ ́ ̂ ̄ ̌ ᷆ ᷇
    script: Latn
  source:
  - CLDR
  speakers: 300000
  todo_status: weak
bdk:
  name: Budukh
  orthographies:
  - autonym: Будад мез
    base: а б в г д е ж з и й к л м н о п р с т у ф х ц ч ш щ ъ ы ь э ӏ ә
    script: Cyrl
  source:
  - Omniglot
  - Wikipedia
  speakers: 200
  speakers_date: 2010
  todo_status: strong
bel:
  name: Belarusian
  orthographies:
  - autonym: Беларуская
    base: а б в г д е ж з и й к л м н о п р с т у ф х ц ч ш щ ъ ы ь э ю я ё і ў ’
      ґ
    script: Cyrl
  - autonym: Biełaruskaja
    base: a b c d e f g h i j k l m n o p q r s t u v w x y z ć č ł ń ś š ŭ ź ž
    script: Latn
    status: deprecated
  source:
  - Omniglot
  speakers: 5100000
  speakers_date: 2009
  todo_status: weak
bem:
  name: Bemba (Zambia)
  orthographies:
  - autonym: Chibemba
    base: a b c d e f g h i j k l m n o p s t u v w y
    script: Latn
  source:
  - Omniglot
  - Wikipedia
  speakers: 4100000
  speakers_date: 2000-2010
  todo_status: strong
bez:
  name: Bena (Tanzania)
  orthographies:
  - autonym: Ekibena
    base: a b c d e f g h i j k l m n o p q r s t u v w y z
    script: Latn
  source:
  - CLDR
  speakers: 670000
  speakers_date: 2001
  todo_status: weak
bhh:
  name: Bukharic
  note: Speaker count date for Isreal and Uzbekistan, others unknown.
  orthographies:
  - autonym: בוכארי
    inherit: heb
    script: Hebr
  speakers: 110000
  speakers_date: 1995
  todo_status: todo
bik:
  name: Bikol
  includes:
  - bcl
  - bhk
  - bln
  - bto
  - cts
  - fbl
  - lbl
  - rbl
  - ubl
  orthographies:
  - autonym: Pandan Bikol
    auxiliary: c e f j q v x z
    base: a b d g h i k l m n o p r s t u w y
    script: Latn
  source:
  - Omniglot
  - Wikipedia
  speakers: 78000
  speakers_date: 2000
  todo_status: strong
  preferred_as_individual: true
bis:
  name: Bislama
  orthographies:
  - autonym: Bislama
    base: a b c d e f g h i j k l m n o p q r s t u v w x y z
    script: Latn
  source:
  - Omniglot
  - Wikipedia
  - Bislama dictionary
  speakers: 10000
  speakers_date: 2011
  todo_status: strong
bos:
  name: Bosnian
  orthographies:
  - autonym: Босански
    base: а б в г д е ж з и к л м н о п р с т у ф х ц ч ш ђ ј љ њ ћ џ
    script: Cyrl
  - autonym: Bosanski
    base: a b c d e f g h i j k l m n o p r s t u v z ć č đ š ž
    script: Latn
  source:
  - Omniglot
  - CLDR
  speakers: 3000000
  speakers_date: 2008
  todo_status: strong
bre:
  name: Breton
  orthographies:
  - autonym: Brezhoneg
    base: a b c d e f g h i j k l m n o p r s t u v w x y z ê ñ ù
    script: Latn
  source:
  - Omniglot
  - Wikipedia
  - CLDR
  - Alvestrand
  speakers: 226000
  speakers_date: 2018
  todo_status: strong
bua:
  includes:
  - bxu
  - bxm
  - bxr
  name: Buriat
buc:
  autonym: Kibushi
  name: Bushi
  orthographies:
  - autonym: Shibushi
    base: a b d e f g h i k l m n o p r s t u v w x y z ɓ ɗ n̈
    auxiliary: c j q
    script: Latn
  source:
  - Wikipedia
  speakers: 47900
  speakers_date: 2012
  todo_status: weak
bul:
  name: Bulgarian
  note: localised shapes for л в к г й ф ю etc.
  orthographies:
  - autonym: Български
    base: а б в г д е ж з и й к л м н о п р с т у ф х ц ч ш щ ъ ь ю я ѐ ѝ
    script: Cyrl
  source:
  - Omniglot
  - Wikipedia
  speakers: 9000000
  speakers_date: 2011
  todo_status: strong
bxm:
  name: Mongolia Buriat
  orthographies:
  - autonym: Буряад
    base: а б в г д е ж з и й к л м н о п р с т у ф х ц ч ш щ ъ ы ь э ю я ё ү һ ө
    script: Cyrl
  - autonym: Buryaad
    base: a b c ç d e f g h i j k l m n o ө p r s ş t u v x y z ƶ
    note: Used 1931–1939
    script: Latn
    status: deprecated
  preferred_name: Mongolian Buriat
  speakers: 35000
  speakers_date: 2010
bxr:
  name: Russia Buriat
  orthographies:
  - autonym: Буряад
    base: а б в г д е ж з и й к л м н о п р с т у ф х ц ч ш щ ъ ы ь э ю я ё ү һ ө
    script: Cyrl
  - autonym: Buryaad
    base: a b c ç d e f g h i j k l m n o ө p r s ş t u v x y z ƶ
    note: Used 1931–1939
    script: Latn
    status: deprecated
  preferred_name: Russian Buriat
  source:
  - Omniglot
  - Wikipedia
  speakers: 353113
  speakers_date: 2010
  todo_status: strong
bxu:
  name: China Buriat
  orthographies:
  - autonym: Буряад
    base: а б в г д е ж з и й к л м н о п р с т у ф х ц ч ш щ ъ ы ь э ю я ё ү һ ө
    script: Cyrl
  - autonym: Buryaad
    base: a b c ç d e f g h i j k l m n o ө p r s ş t u v x y z ƶ
    note: Used 1931–1939
    script: Latn
    status: deprecated
  preferred_name: Chinese Buriat
  speakers: 65000
  speakers_date: 1982
cak:
  name: Kaqchikel
  orthographies:
  - autonym: Kaqchikel Chʼabʼäl
    base: a b c d e f g h i j k l m n o p q r s t u v w x y z ä ë ï ö ü ʼ
    script: Latn
  source:
  - Omniglot
  speakers: 450000
  todo_status: weak
cat:
  name: Catalan
  orthographies:
  - autonym: Català
    base: a b c d e f g h i j k l m n o p q r s t u v w x y z à ç è é í ï ò ó ú ü
      ŀ
    script: Latn
  source:
  - Omniglot
  - Wikipedia
  - Alvestrand
  speakers: 4100000
  speakers_date: 2012
  todo_status: strong
cbk:
  name: Chavacano
  orthographies:
  - autonym: Chavacano
    base: a b c d e f g h i j k l m n o p q r s t u v w x y z ñ
    script: Latn
  source:
  - Omniglot
  - Wikipedia
  speakers: 689000
  speakers_date: 1992
  todo_status: strong
ceb:
  name: Cebuano
  orthographies:
  - autonym: Binisaya
    base: a b d e g h i k l m n o p r s t u w y
    script: Latn
  source:
  - Omniglot
  - Wikipedia
  - CLDR
  speakers: 16000000
  speakers_date: 2005
  todo_status: strong
ces:
  name: Czech
  orthographies:
  - autonym: Čeština
    base: a b c d e f g h i j k l m n o p q r s t u v w x y z á é í ó ú ý č ď ě ň
      ř š ť ů ž
    script: Latn
  source:
  - Omniglot
  - Native
  speakers: 10700000
  speakers_date: 2015
  todo_status: done
cgg:
  name: Chiga
  orthographies:
  - autonym: Rukiga
    base: a b c d e f g h i j k l m n o p q r s t u v w x y z
    script: Latn
  source:
  - Omniglot
  - CLDR
  speakers: 1600000
  speakers_date: 2002
  todo_status: strong
cha:
  name: Chamorro
  orthographies:
  - autonym: Chamorru
    base: a b c d e f g h i j k l m n o p q r s t u v w x y z å ñ
    script: Latn
  source:
  - Omniglot
  - Wikipedia
  - Chamorro dictionary
  speakers: 58000
  speakers_date: 2005-2015
  todo_status: strong
che:
  name: Chechen
  note: Shorter autonym?
  orthographies:
  - autonym: Нохчийн мотт
    base: а б в г д е ж з и й к л м н о п р с т у ф х ц ч ш щ ъ ы ь э ю я ё ӏ
    script: Cyrl
  source:
  - Omniglot
  speakers: 1400000
  speakers_date: 2010
  todo_status: weak
chu:
  name: Church Slavic
  orthographies:
  - autonym: Церковнослове́нскїй
    base: а б в г д е ж з и й к л м н о п р с т у ф х ц ч ш щ ъ ы ь ю є ѕ џ ѥ ѩ ѭ
      ҁ і ї ѡ ѣ ѧ ѫ ѯ ѱ ѳ ѵ ѷ ѻ ѽ ѿ ꙁ ꙋ ꙍ ꙗ ꙃ
    combinations: '{е́}'
    script: Cyrl
  source:
  - Omniglot
  - Wikipedia
  - CLDR
  speakers: 0
  status: historical
  todo_status: strong
  note: Need to add combinations with accents.
chv:
  name: Chuvash
  orthographies:
  - autonym: Чӑвашла
    base: а б в г д е ж з и й к л м н о п р с т у ф х ц ч ш щ ъ ы ь э ю я ё ҫ ӑ ӗ
      ӳ
    script: Cyrl
  source:
  - Omniglot
  speakers: 1042989
  todo_status: weak
cic:
  name: Chickasaw
  orthographies:
  - autonym: Chikashshanompa'
    base: a b c d e f g h i j k l m n o p q r s t u v w x y z á é í ó ú '
    script: Latn
  - autonym: Chikashshanompa'
    base: a b c f g h i k l m n o p s t w y a̠ i̠ o̠ '
    script: Latn
  source:
  - Omniglot
  - Wikipedia
  speakers: 75
  speakers_date: 2017
  todo_status: strong
cim:
  name: Cimbrian
  orthographies:
  - autonym: Zimbar
    base: a b c d e f g h i j k l m n o p q r s t u v w x y z ä à è é ì ò ó ô ö ù
      ü ć
    script: Latn
  source:
  - Omniglot
  speakers: 400
  speakers_date: 2000
  todo_status: weak
cji:
  name: Chamalal
  note: Shorter autonym?
  orthographies:
  - autonym: Чамалалдуб мичӏчӏ
    base: а б в г д е ж з и й к л м н о п р с т у ф х ц ч ш щ ъ ы ь э ю я ё ӏ
    script: Cyrl
  source:
  - Omniglot
  - Wikipedia
  speakers: 500
  speakers_date: 2010
  todo_status: strong
cjs:
  name: Shor
  orthographies:
  - autonym: Шор
    base: а б в г д е ж з и й к л м н о п р с т у ф х ц ч ш щ ъ ы ь э ю я ё ғ қ ң
      ӧ ӱ
    script: Cyrl
  source:
  - Omniglot
  speakers: 2800
  speakers_date: 2010
  todo_status: weak
ckt:
  name: Chukot
  note: Speakers count based on 32% of ethnic population.
  orthographies:
  - autonym: Ԓыгъоравэтԓьэн
    base: а б в г д е ж з и й к л м н о п р с т у ф х ц ч ш щ ъ ы ь э ю я ё ӄ ӈ ԓ
      ’
    script: Cyrl
  source:
  - Omniglot
  speakers: 5095
  speakers_date: 2010
  todo_status: weak
cnr:
  name: Montenegrin
  orthographies:
  - autonym: Црногорски
    base: ́ а б в г д е ж з и к л м н о п р с т у ф х ц ч ш ђ ј љ њ ћ џ
    combinations: '{з́}{с́}'
    script: Cyrl
    status: secondary
  - autonym: Crnogorski
    base: a b c d e f g h i j k l m n o p q r s t u v w x y z ć č đ ś š ź ž
    script: Latn
  source:
  - Omniglot
  - Wikipedia
  speakers: 232600
  speakers_date: 2011
  todo_status: strong
con:
  name: Cofán
  orthographies:
  - autonym: A’ingae
    base: a b c d e f g h i j k l m n o p q r s t u v w x y z ñ û ’
    script: Latn
  source:
  - Omniglot
  speakers: 2400
  speakers_date: 2001-2008
  todo_status: weak
cor:
  name: Cornish
  orthographies:
  - autonym: Kernewek
    base: a b c d e f g h i j k l m n o p q r s t u v w x y z â ê î ô à è ì ò
    script: Latn
  source:
  - Omniglot
  - Wikipedia
  - CLDR
  speakers: 0
  todo_status: strong
cos:
  name: Corsican
  orthographies:
  - autonym: Corsu
    base: a b c d e f g h i j k l m n o p q r s t u v w x y z à â è ì ï ü ò ù
    script: Latn
  source:
  - Omniglot
  - Wikipedia
  speakers: 125000
  speakers_date: 2009
  todo_status: strong
crh:
  name: Crimean Tatar
  orthographies:
  - autonym: Къырымтатар
    base: а б в г д е ж з и й к л м н о п р с т у ф х ц ч ш щ ъ ы ь э ю я ё
    script: Cyrl
    status: secondary
  - autonym: Qırımtatar
    base: a b c d e f g h i j k l m n o p q r s t u v w x y z ç ñ ö ü ğ ş ı
    script: Latn
  source:
  - Omniglot
  speakers: 540000
  speakers_date: 2006-2011
  todo_status: weak
crs:
  name: Seselwa Creole French
  orthographies:
  - autonym: Seselwa
    base: a b c d e f g h i j k l m n o p q r s t u v w x y z
    script: Latn
  source:
  - Omniglot
  - Wikipedia
  speakers: 73000
  speakers_date: 1998
  todo_status: strong
csb:
  name: Kashubian
  orthographies:
  - autonym: Kaszëbsczi
    base: a b c d e f g h i j k l m n o p q r s t u v w x y z ã é ë ò ó ô ù ą ę ł
      ń ś ż
    script: Latn
  source:
  - Omniglot
  speakers: 108000
  speakers_date: 2011
  todo_status: weak
cym:
  name: Welsh
  orthographies:
  - autonym: Cymraeg
    base: a b c d e f g h i j k l m n o p q r s t u v w x y z à á â ä è é ê ë ì í
      î ï ò ó ô ö ù ú û ü ý ÿ ŵ ŷ ẁ ẃ ẅ ỳ
    script: Latn
  source:
  - Omniglot
  speakers: 700000
  speakers_date: 2012
  todo_status: weak
dan:
  name: Danish
  orthographies:
  - autonym: Dansk
    auxiliary: ǻ
    base: a b c d e f g h i j k l m n o p q r s t u v w x y z å æ ø
    script: Latn
  source:
  - Omniglot
  - Wikipedia
  - CLDR
  speakers: 6000000
  speakers_date: 2019
  todo_status: strong
dar:
  name: Dargwa
  orthographies:
  - autonym: Дарган
    base: а б в г д е ж з и й к л м н о п р с т у ф х ц ч ш щ ъ ы ь э ю я ё ӏ
    script: Cyrl
  source:
  - Omniglot
  speakers: 490000
  speakers_date: 2010
  todo_status: weak
dav:
  name: Taita
  orthographies:
  - autonym: Kidawida
    auxiliary: q x
    base: a b c d e f g h i j k l m n o p r s t u v w y z
    script: Latn
  source:
  - CLDR
  speakers: 370000
  speakers_date: 1992-2009
  todo_status: weak
ddo:
  name: Dido
  orthographies:
  - autonym: Цез
    base: а б в г д е ж з и й к л м н о п р с т у х ц ч ш э ӏ
    combinations: '{а̄}'
    script: Cyrl
  source:
  - Omniglot
  speakers: 13000
  speakers_date: 2010
  todo_status: weak
deh:
  name: Dehwari
  orthographies:
  - autonym: دهواری
    inherit: pes
    script: Arab
  speakers: 14600
  speakers_date: 2004
  source:
  - Wikipedia
  todo_status: weak
  note: Initial, medial, and final forms of the letters and some ligatures are also required.
del:
  includes:
  - umu
  - unm
  name: Delaware
  speakers: 2
  speakers_date: 2018
deu:
  name: German
  orthographies:
  - autonym: Deutsch
    auxiliary: à é
    base: a b c d e f g h i j k l m n o p q r s t u v w x y z ß ä ö ü
    script: Latn
  source:
  - Omniglot
  - Wikipedia
  speakers: 90000000
  speakers_date: 2010
  todo_status: strong
dhv:
  name: Dehu
  note: 13000 includes L2 speakers.
  orthographies:
  - autonym: Drehu
    base: a b c d e f g h i j k l m n o p q r s t u v w x y z ë ö
    script: Latn
  source:
  - Omniglot
  speakers: 13000
  speakers_date: 2009
  todo_status: weak
diq:
  name: Dimli (individual language)
  orthographies:
  - autonym: Dimlî
    base: a b c d e f g h i j k l m n o p q r s t u v w x y z ç ê î û ü İ ı ş ǧ
    script: Latn
  preferred_name: Dimli
  source:
  - Omniglot
  todo_status: weak
dje:
  name: Zarma
  orthographies:
  - autonym: Zarmaciine
    base: a b c d e f g h i j k l m n o p q r s t u v w x y z ŋ ɲ à á ã ǎ í õ ǒ ô
      š ẽ ě ê ž
    script: Latn
  source:
  - Omniglot
  - Wikipedia
  - CLDR
  speakers: 3600000
  speakers_date: 2019
  todo_status: strong
dlg:
  name: Dolgan
  orthographies:
  - autonym: Дулҕан
    base: а б в г д е ж з и й к л м н о п р с т у ф х ц ч ш щ ъ ы ь э ю я ё ү һ ӈ
      ө ҕ
    script: Cyrl
  source:
  - Omniglot
  speakers: 1100
  speakers_date: 2010
  todo_status: weak
dng:
  name: Dungan
  orthographies:
  - autonym: Хуэйзў
    base: а б в г д е ж з и й к л м н о п р с т у ф х ц ч ш щ ъ ы ь э ю я ё ў җ ң
      ү ә
    script: Cyrl
  source:
  - Omniglot
  speakers: 110000
  todo_status: weak
dsb:
  name: Lower Sorbian
  orthographies:
  - autonym: Dolnoserbšćina
    base: a b c d e f g h i j k l m n o p q r s t u v w x y z ó ć č ě ł ń ř ŕ ś š
      ź ž
    script: Latn
  source:
  - Omniglot
  - CLDR
  - Alvestrand
  speakers: 6900
  speakers_date: 2007
  todo_status: strong
dua:
  name: Duala
  note: The number of speakers is a conservative estimate.
  orthographies:
  - autonym: Duálá
    auxiliary: h q v x z
    base: a b c d e f g i j k l m n o p r s t u w y á é í ó ú ŋ ū ɓ ɔ ɗ ɛ ́
    script: Latn
  source:
  - Omniglot
  - CLDR
  speakers: 87700
  speakers_date: 1982
  todo_status: strong
dyo:
  name: Jola-Fonyi
  orthographies:
  - autonym: Jóola-Fóoñi
    auxiliary: z
    base: a b c d e f g h i j k l m n o p q r s t u v w x y á é í ñ ó ú ŋ
    script: Latn
  source:
  - Omniglot
  - CLDR
  speakers: 410000
  todo_status: strong
ebu:
  name: Embu
  orthographies:
  - autonym: Kiembu
    base: a b c d e f g h i j k l m n o p q r s t u v w x y z ĩ ũ
    script: Latn
  source:
  - CLDR
  speakers: 320000
  speakers_date: 2009
  todo_status: weak
ell:
  name: Modern Greek (1453-)
  orthographies:
  - autonym: Ελληνικά
    base: α β γ δ ε ζ η θ ι κ λ μ ν ξ ο π ρ ς σ τ υ φ χ ψ ω ά έ ή ί ό ύ ώ ϊ ϋ ΐ ΰ
    script: Grek
  preferred_name: Modern Greek
  source:
  - Omniglot
  - CLDR
  - Wikipedia
  speakers: 13400000
  speakers_date: 2007
  todo_status: strong
ems:
  name: Pacific Gulf Yupik
  orthographies:
  - autonym: Sugpiaq
    script: Latn
  speakers: 200
  speakers_date: 2010
  todo_status: todo
enf:
  name: Forest Enets
  orthographies:
  - autonym: Онэй база
    base: а б в г д е ж з и й к л м н о п р с т у ф х ц ч ш щ ъ ы ь э ю я ё ҫ ӈ ԑ
    script: Cyrl
  source:
  - Omniglot
  - Wikipedia
  speakers: 5
  speakers_date: 2010
  todo_status: strong
eng:
  name: English
  orthographies:
  - autonym: English
    auxiliary: á ç è é ê ë ï ñ ô ö
    base: a b c d e f g h i j k l m n o p q r s t u v w x y z æ œ
    script: Latn
  source:
  - Omniglot
  - Wikipedia
  - CLDR
  - Alvestrand
  speakers: 400000000
  speakers_date: 2006
  todo_status: done
enh:
  name: Tundra Enets
  orthographies:
  - autonym: Онэй база
    base: а б в г д е ж з и й к л м н о п р с т у ф х ц ч ш щ ъ ы ь э ю я ё ҫ ӈ ԑ
    script: Cyrl
  speakers: 5
  speakers_date: 2010
epo:
  name: Esperanto
  orthographies:
  - autonym: Esperanto
    base: a b c d e f g h i j k l m n o p q r s t u v w x y z ĉ ĝ ĥ ĵ ŝ ŭ
    script: Latn
  source:
  - Omniglot
  - Alvestrand
  speakers: 1000
  status: constructed
  todo_status: strong
ess:
  name: Central Siberian Yupik
  orthographies:
  - autonym: Юпик
    base: а б в г д е ж з и й к л м н о п р с т у ф х ц ч ш щ ъ ы ь э ю я ё ў қ ң
      ҳ ҕ ’
    script: Cyrl
  source:
  - Omniglot
  - Wikipedia
  speakers: 1200
  speakers_date: 2010
  todo_status: strong
est:
  name: Estonian
  includes:
  - ekk
  - vro
ekk:
  name: Standard Estonian
  orthographies:
  - autonym: Eesti
    base: a b c d e f g h i j k l m n o p q r s t u v w x y z ä õ ö ü š ž
    script: Latn
  source:
  - Omniglot
  - CLDR
  - Alvestrand
  speakers: 1100000
  speakers_date: 2012
  todo_status: done
vro:
  name: Võro
  orthographies:
  - autonym: Võro
    base: a b c d e f g h i j k l m n o p q r s t u v w x y z ä õ ö ü š ž '
    script: Latn
  speakers: 87000
  speakers_date: 2011
  source:
  - Wikipedia
  todo_status: strong
esu:
  name: Central Yupik
  orthographies:
  - autonym: Yupʼik
    base: a c g i k l m n p q r s t u v w y ń ə ḿ ͡ ʼ
    combinations: '{u͡g}{u͡r}'
    script: Latn
  preferred_name: Central Alaskan Yupik
  source:
  - Wikipedia
  speakers: 10000
  speakers_date: 2010
  todo_status: weak
eus:
  name: Basque
  orthographies:
  - autonym: Euskara
    base: a b c d e f g h i j k l m n o p q r s t u v w x y z ñ ü
    script: Latn
  source:
  - Omniglot
  - Wikipedia
  speakers: 750000
  speakers_date: 2016
  todo_status: strong
eve:
  name: Even
  orthographies:
  - autonym: Эвэды торэн
    base: а б в г д е ж з и й к л м н о п р с т у ф х ц ч ш щ ъ ы ь э ю я ё ӈ ө ӫ
      а̄ ө̄ е̄ ӣ ӯ ы̄ э̄ ю̄ я̄
    script: Cyrl
  source:
  - Omniglot
  - Wikipedia
  speakers: 5700
  speakers_date: 2010
  todo_status: strong
evn:
  name: Evenki
  orthographies:
  - autonym: Эвэнки
    base: а б в г д е ж з и й к л м н о п р с т у ф х ц ч ш щ ъ ы ь э ю я ё ӈ
    combinations: '{а̄}{е̄}{ә̄}{о̄}{ы̄}'
    script: Cyrl
  source:
  - Omniglot
  - Wikipedia
  speakers: 26580
  speakers_date: 2007-2010
  todo_status: strong
ewe:
  name: Ewe
  orthographies:
  - autonym: Èʋegbe
    auxiliary: c j q â ä å æ ç ê ë î ï ñ ô ö ø û ü ÿ ā ă ĕ ĭ ŏ œ ŭ
    base: a b d e f g h i k l m n o p r s t u v w x y z à á ã è é ì í ò ó õ ù ú ĩ
      ŋ ũ ƒ ɔ ɖ ɛ ɣ ʋ ̀ ́ ̃ ẽ
    script: Latn
  source:
  - Omniglot
  - CLDR
  speakers: 5000000
  speakers_date: 1991-2013
  todo_status: strong
ewo:
  name: Ewondo
  orthographies:
  - autonym: Ewondo
    auxiliary: c j q x
    base: a b d e f g h i k l m n o p r s t u v w y z à á â è é ê ì í î ò ó ô ù ú
      û ě ń ŋ ǎ ǐ ǒ ǔ ǹ ɔ ə ɛ ̀ ́ ̂ ̌
    script: Latn
  source:
  - Omniglot
  - Wikipedia
  - CLDR
  speakers: 580000
  speakers_date: 1982
  todo_status: strong
fao:
  name: Faroese
  orthographies:
  - autonym: Føroyskt
    base: a b c d e f g h i j k l m n o p q r s t u v w x y z á å æ í ð ó ø ú ý
    script: Latn
  source:
  - Omniglot
  - Wikipedia
  speakers: 72000
  speakers_date: 2007
  todo_status: strong
doi:
  includes:
  - dgo  # Dogri (individual language)
  - xnr  # Kangri
  name: Dogri (macrolanguage)
kok:
  includes:
  - gom  # Goan Konkani
  - knn  # Konkani (individual language)
  name: Konkani (macrolanguage)
nep:
  includes:
  - dty  # Dotyali
  - npi  # Nepali (individual language)
  name: Nepali (macrolanguage)
ori:
  includes:
  - ory  # Odia
  - spv  # Sambalpuri
  name: Oriya (macrolanguage)
fas:
  includes:
  - pes  # Iranian Persian
  - prs  # Dari
  name: Persian
  source:
  - Wikipedia
  speakers: 70000000
  speakers_date: 2019
fat:
  name: Fanti
  orthographies:
  - autonym: Fante
    base: a b d e f g h i k m n o p r s t u w y z ɛ ɔ
    script: Latn
  source:
  - Omniglot
  - Wikipedia
  speakers: 2700000
  speakers_date: 2019
  todo_status: strong
ffm:
  name: Maasina Fulfulde
  note: Mali, Ghana
  orthographies:
  - autonym: Maasinankoore
    inherit: fue
    script: Latn
  source:
  - Omniglot
  - Wikipedia
  - CLDR
  speakers: 1000000
  speakers_date: 2007
  todo_status: strong
fij:
  name: Fijian
  orthographies:
  - autonym: Vakaviti
    base: a b c d e f g h i j k l m n o p q r s t u v w x y z
    script: Latn
  source:
  - Omniglot
  - Wikipedia
  speakers: 339210
  speakers_date: 1996
  todo_status: strong
fil:
  name: Filipino
  orthographies:
  - autonym: Filipino
    base: a b c d e f g h i j k l m n o p q r s t u v w x y z ñ
    script: Latn
  source:
  - CLDR
  speakers: 45000000
  speakers_date: 2013
  todo_status: weak
fin:
  name: Finnish
  orthographies:
  - autonym: Suomi
    auxiliary: æ å õ ø ü š ž
    base: a b c d e f g h i j k l m n o p q r s t u v w x y z ä ö
    script: Latn
  source:
  - Omniglot
  - CLDR
  - Alvestrand
  - Native
  speakers: 5400000
  speakers_date: 2009-2012
  todo_status: done
fra:
  name: French
  orthographies:
  - autonym: Français
    base: a b c d e f g h i j k l m n o p q r s t u v w x y z à â æ ç è é ê ë î ï
      ô ù û ü ÿ œ
    script: Latn
  source:
  - Omniglot
  - Wikipedia
  - CLDR
  - Alvestrand
  speakers: 76800000
  speakers_date: 2014
  todo_status: strong
fry:
  name: Western Frisian
  orthographies:
  - autonym: Frysk
    base: a b c d e f g h i j k l m n o p q r s t u v w x y z â ä é ê ë ï ô ö ú û
      ü
    script: Latn
  source:
  - Omniglot
  - Wikipedia
  - Alvestrand
  speakers: 470000
  speakers_date: 2001
  todo_status: strong
fub:
  name: Adamawa Fulfulde
  note: Cameroon, Chad, Sudan
  orthographies:
  - base: a b c d e f g h i j k l m n o p r s t u w y x ŋ ƴ ɓ ɗ
    script: Latn
  source:
  - Omniglot
  - Wikipedia
  - CLDR
  todo_status: strong
fuc:
  name: Pulaar
  note: Senegal, Gambia, Mauritania
  orthographies:
  - autonym: Futa Tooro
    base: a b c d e f g h i j k l m n o p r s t u w y x ñ ŋ ƴ ɓ ɗ
    script: Latn
  source:
  - Omniglot
  - Wikipedia
  - CLDR
  speakers: 4450000
  speakers_date: 2019
  todo_status: strong
fue:
  name: Borgu Fulfulde
  note: Benin, Togo
  orthographies:
  - autonym: Fulfulde
    base: a b c d e f g h i j k l m n o p r s t u w y x ŋ ƴ ɓ ɗ ɲ
    script: Latn
  source:
  - Omniglot
  - Wikipedia
  - CLDR
  todo_status: strong
fuf:
  name: Pular
  note: Guinea, Sierra Leone
  orthographies:
  - autonym: Fuuta Jalon
    base: a b c d e f g h i j k l m n o p r s t u w y ŋ ƴ ɓ ɗ ɠ ɲ
    script: Latn
  source:
  - Omniglot
  - Wikipedia
  - CLDR
  speakers: 3808200
  speakers_date: 1991-2016
  todo_status: strong
fuh:
  name: Western Niger Fulfulde
  note: Burkina, Niger
  orthographies:
  - autonym: Fulfulde
    inherit: fue
    script: Latn
  source:
  - Omniglot
  - Wikipedia
  - CLDR
  todo_status: strong
fui:
  name: Bagirmi Fulfulde
  note: Central African Republic
  orthographies:
  - base: a b c d e f g h i j k l m n o p r s t u w y x ŋ ƴ ɓ ɗ
    script: Latn
  source:
  - Omniglot
  - Wikipedia
  - CLDR
  todo_status: strong
ful:
  includes:
  - fuc
  - fuf
  - ffm
  - fue
  - fuh
  - fuq
  - fuv
  - fub
  - fui
  name: Fulah
fuq:
  name: Central-Eastern Niger Fulfulde
  note: Niger
  orthographies:
  - base: a b c d e f g h i j k l m n o p r s t u w y x ŋ ƴ ɓ ɗ
    script: Latn
  source:
  - Omniglot
  - Wikipedia
  - CLDR
  todo_status: strong
fur:
  name: Friulian
  note: Speaker count includes up to 180000 non-native speakers.
  orthographies:
  - autonym: Furlan
    base: a b c d e f g h i j k l m n o p q r s t u v w x y z ç â ê î ô û à è ì ò
      ù
    script: Latn
  source:
  - Omniglot
  - Wikipedia
  speakers: 600000
  speakers_date: 2015
  todo_status: strong
fuv:
  name: Nigerian Fulfulde
  note: Nigeria
  orthographies:
  - base: a b c d e f g h i j k l m n o p r s t u w y x ɓ ɗ
    script: Latn
  source:
  - Omniglot
  - Wikipedia
  - CLDR
  todo_status: strong
gag:
  name: Gagauz
  orthographies:
  - base: а б в г д е ж з и й к л м н о п р с т у ф х ц ч ш щ ъ ы ь э ю я ё ӂ ӓ ӧ
      ӱ
    script: Cyrl
    status: deprecated
  - autonym: Gagauzça
    base: a b c d e f g h i j k l m n o p q r s t u v w x y z ä ç ê ö ü ğ İ ı ş ţ
      ș ț
    script: Latn
  source:
  - Omniglot
  speakers: 140000
  speakers_date: 2009
  todo_status: weak
gcf:
  name: Guadeloupean Creole French
  orthographies:
  - autonym: Kreyol
    base: a b c d e f g h i j k l m n o p q r s t u v w x y z è é ò
    script: Latn
  source:
  - Omniglot
  speakers: 1200000
  speakers_date: 1998-2001
  todo_status: weak
gil:
  name: Gilbertese
  orthographies:
  - autonym: Kiribati
    base: a b e i k m n g o r t u w
    script: Latn
  source:
  - Omniglot
  - Wikipedia
  speakers: 120000
  speakers_date: 1988-2010
  todo_status: strong
gla:
  name: Scottish Gaelic
  orthographies:
  - autonym: Gàidhlig
    base: a b c d e f g h i j k l m n o p q r s t u v w x y z à è é ì ò ó ù
    script: Latn
  source:
  - Omniglot
  speakers: 57000
  speakers_date: 2011
  todo_status: weak
gld:
  name: Nanai
  orthographies:
  - autonym: Нанай
    base: а б в г д е ж з и й к л м н о п р с т у ф х ц ч ш щ ъ ы ь э ю я ё ӈ
    combinations: '{а̄}{е̄}{ӣ}{о̄}{ӯ}{э̄}'
    script: Cyrl
  source:
  - Omniglot
  speakers: 1400
  speakers_date: 2010
  todo_status: weak
gle:
  name: Irish
  orthographies:
  - autonym: Gaeilge
    base: a b c d e f g h i j k l m n o p q r s t u v w x y z á é í ó ú
    script: Latn
  source:
  - Omniglot
  speakers: 141000
  speakers_date: 2012
  todo_status: weak
glg:
  name: Galician
  note: 58% of the population of Galicia are L1 speakers.
  orthographies:
  - autonym: Galego
    base: a b c d e f g h i j k l m n o p q r s t u v w x y z á é í ñ ó ú ü
    script: Latn
  source:
  - Omniglot
  speakers: 1560000
  speakers_date: 2007
  todo_status: weak
glv:
  name: Manx
  orthographies:
  - autonym: Gaelg
    base: a b c d e f g h i j k l m n o p q r s t u v w x y z ç
    script: Latn
  source:
  - Omniglot
  - Wikipedia
  - CLDR
  speakers: 0
  todo_status: strong
gni:
  name: Gooniyandi
  orthographies:
  - autonym: Gooniyandi
    base: a b c d e f g h i j k l m n o p q r s t u v w x y z ß à ä é ö ü
    script: Latn
  source:
  - CLDR
  speakers: 134
  speakers_date: 2016
  todo_status: weak
gqa:
  name: Ga'anda
  preferred_name: Ga’anda
  orthographies:
  - autonym: Kaandata
    base: a b c d e f g h i j k l m n o p q r s t u v w x y z ŋ
    script: Latn
  source:
  - Omniglot
  speakers: 43000
  speakers_date: 1992
  todo_status: weak
grc:
  name: Ancient Greek (to 1453)
  orthographies:
  - autonym: Ελληνικά
    base: α β γ δ ε ζ η θ ι κ λ μ ν ξ ο π ρ ς σ τ υ φ χ ψ ω ά έ ή ί ό ύ ώ ϊ ϋ ΐ ΰ
      ἀ ἁ ἂ ἃ ἄ ἅ ἆ ἇ ἐ ἑ ἒ ἓ ἔ ἕ ἠ ἡ ἢ ἣ ἤ ἥ ἦ ἧ ἰ ἱ ἲ ἳ ἴ ἵ ἶ ἷ ὂ ὃ ὄ ὐ ὑ ὒ ὓ ὔ
      ὕ ὖ ὗ ὢ ὣ ὤ ὥ ὦ ὧ ὰ ὲ ὴ ὶ ὸ ὺ ὼ ᾶ ῆ ῒ ῖ ῗ ῢ ῦ ῧ ῶ
    script: Grek
  preferred_name: Ancient Greek
  source:
  - Omniglot
  - Wikipedia
  speakers: 0
  status: historical
  todo_status: strong
gsw:
  name: Swiss German
  orthographies:
  - autonym: Schwyzerdütsch
    base: a b c d e f g h i j k l m n o p q r s t u v w x y z ä ö ü
    script: Latn
  source:
  - Omniglot
  - CLDR
  speakers: 4930000
  speakers_date: 2013
  todo_status: strong
guc:
  name: Wayuu
  orthographies:
  - autonym: Wayuunaiki
    base: a b c d e f g h i j k l m n o p q r s t u v w x y z ñ ü
    script: Latn
  source:
  - Omniglot
  - Wikipedia
  speakers: 320000
  speakers_date: 2001-2007
  todo_status: strong
guz:
  name: Gusii
  orthographies:
  - autonym: Ekegusii
    auxiliary: q x
    base: a b c d e f g h i j k l m n o p r s t u v w y z
    script: Latn
  source:
  - Omniglot
  - CLDR
  speakers: 2200000
  speakers_date: 2009
  todo_status: strong
gwi:
  name: Gwichʼin
  orthographies:
  - autonym: Dinju Zhuh K’yuu
    base: a b c d e f g h i j k l m n o p q r s t u v w x y z à ą è é ę ì í ò ó ǫ ’
      ù ú ł
    script: Latn
  source:
  - Omniglot
  - Wikipedia
  speakers: 560
  speakers_date: 2007-2016
  todo_status: strong
haa:
  name: Han
  preferred_name: Hän
  orthographies:
  - autonym: Tr’ondëk Hwëch’in
    base: a b c d e f g h i j k l m n o p q r s t u v w x y z ä à â ǎ ą ë ’
    script: Latn
  source:
  - Omniglot
  - Wikipedia
  speakers: 20
  speakers_date: 1997-2007
  todo_status: strong
hat:
  name: Haitian
  orthographies:
  - autonym: Kreyòl Ayisyen
    auxiliary: q x à á é ó
    base: a b c d e f g h i j k l m n o p r s t u v w y z è ò
    script: Latn
  source:
  - Omniglot
  - Wikipedia
  speakers: 9600000
  speakers_date: 2007
  todo_status: strong
hau:
  name: Hausa
  orthographies:
  - autonym: Hausa
    auxiliary: p q v x y à á â è é ê ì í î ò ó ô ù ú û ʼ ̃
    base: a b c d e f g h i j k l m n o r s t u w y z ƙ ƴ ɓ ɗ ʼ
    script: Latn
  source:
  - Omniglot
  - Wikipedia
  - CLDR
  speakers: 40000000
  speakers_date: 2015-2016
  todo_status: todo
haw:
  name: Hawaiian
  orthographies:
  - autonym: ’Olelo Hawai’i
    base: a b c d e f g h i j k l m n o p q r s t u v w x y z ā ē ī ō ū ’
    script: Latn
  source:
  - Omniglot
  speakers: 24000
  speakers_date: 2008
  todo_status: weak
haz:
  name: Hazaragi
  orthographies:
  - autonym: آزرگی
    inherit: pes
    script: Arab
  source:
  - Wikipedia
  todo_status: weak
  note: Initial, medial, and final forms of the letters and some ligatures are also required.
heb:
  name: Hebrew
  orthographies:
  - autonym: עברית
    base: א ב ג ד ה ו ז ח ט י כ ך ל מ ם נ ן ס ע פ ף צ ץ ק ר ש ת
    combinations: '{שׁ}{שׂ}{בּ}{תּ}{כּ}{ךּ}{פּ}{ףּ}{ג׳}{ז׳}{צ׳}{ו׳}{וו}{ד׳}{ת׳}{ח׳}{ר׳}{ע׳}'
    script: Hebr
  speakers: 9000000
  todo_status: todo
hil:
  name: Hiligaynon
  orthographies:
  - autonym: Ilonggo
    base: a b c d e f g h i j k l m n o p q r s t u v w x y z
    script: Latn
  source:
  - Omniglot
  speakers: 9300000
  speakers_date: 2010
  todo_status: weak
hop:
  name: Hopi
  orthographies:
  - autonym: Hopilàvayi
    base: a b c d e f g h i j k l m n o p q r s t u v w x y z à ö
    script: Latn
  source:
  - Omniglot
  - Wikipedia
  speakers: 6780
  speakers_date: 2010
  todo_status: strong
hrv:
  name: Croatian
  orthographies:
  - autonym: Hrvatski
    base: a b c d e f g h i j k l m n o p q r s t u v w x y z ć č đ š ž
    script: Latn
  source:
  - Omniglot
  speakers: 5600000
  speakers_date: 1991-2006
  todo_status: weak
hsb:
  name: Upper Sorbian
  orthographies:
  - autonym: Hornjoserbšćina
    base: a b c d e f g h i j k l m n o p q r s t u v w x y z ó ć č ě ł ń ř ś š ź
      ž
    script: Latn
  source:
  - Omniglot
  - CLDR
  - Alvestrand
  speakers: 13000
  speakers_date: 2007
  todo_status: strong
hun:
  name: Hungarian
  orthographies:
  - autonym: Magyar
    base: a b c d e f g h i j k l m n o p q r s t u v w x y z á é í ó ö ú ü ő ű
    script: Latn
  source:
  - Omniglot
  - Alvestrand
  - Native
  speakers: 13000000
  speakers_date: 2003-2014
  todo_status: strong
huz:
  name: Hunzib
  orthographies:
  - autonym: Гьонкьос
    base: а б в г д е ж з и й к л м н о п р с т у ф х ц ч ш щ ъ ы ь э ӏ ә ȧ ӯ
    combinations: '{а̄}{е̄}{ә̄}{о̄}{э̄}'
    script: Cyrl
  source:
  - Omniglot
  speakers: 1400
  speakers_date: 2006-2010
  todo_status: weak
ibo:
  name: Igbo
  note: Shorter autonym?
  orthographies:
  - autonym: Asụsụ Igbo
    base: a b c d e f g h i j k l m n o p q r s t u v w x y z à á è é ì í ò ó ù ú
      ā ē ī ń ō ū ị ọ ụ ṅ ẹ
    script: Latn
  source:
  - Omniglot
  - Wikipedia
  - CLDR
  speakers: 27000000
  speakers_date: 2015
  todo_status: strong
ido:
  name: Ido
  note: Constructed language
  orthographies:
  - autonym: Ido
    base: a b c d e f g h i j k l m n o p q r s t u v w x y z
    script: Latn
  source:
  - Omniglot
  - Wikipedia
  speakers: 100–200
  speakers_date: 2015
  todo_status: strong
igs:
  name: Interglossa
  orthographies:
  - autonym: Interglossa
    base: a b c d e f g h i j k l m n o p q r s t u v w x y z
    script: Latn
  source:
  - Omniglot
  speakers: 0
  todo_status: strong
ile:
  name: Interlingue
  note: Constructed language, aka Occidental, not Interlingua.
  orthographies:
  - autonym: Interlingue
    base: a b c d e f g h i j k l m n o p q r s t u v w x y z á é í ó ú
    script: Latn
  source:
  - Omniglot
  speakers: 0
  todo_status: strong
ilo:
  name: Iloko
  orthographies:
  - autonym: Ilokano
    base: a b c d e f g h i j k l m n o p q r s t u v w x y z ñ
    script: Latn
  source:
  - Omniglot
  - Wikipedia
  speakers: 9100000
  speakers_date: 2015
  todo_status: strong
ina:
  name: Interlingua (International Auxiliary Language Association)
  note: Constructed language, not Interlingue.
  orthographies:
  - autonym: Interlingua
    base: a b c d e f g h i j k l m n o p q r s t u v w x y z
    script: Latn
  preferred_name: Interlingua
  source:
  - Omniglot
  speakers: 1500
  speakers_date: 2000
  todo_status: strong
inh:
  name: Ingush
  orthographies:
  - autonym: Гӏалгӏай
    base: а б в г д е ж з и й к л м н о п р с т у ф х ц ч ш щ ъ ы ь э ю я ё ӏ
    script: Cyrl
  source:
  - Omniglot
  speakers: 306000
  speakers_date: 1999-2010
  todo_status: weak
isl:
  name: Icelandic
  orthographies:
  - autonym: Íslenska
    auxiliary: ǽ ǫ œ
    base: a b c d e f g h i j k l m n o p q r s t u v w x y z á æ é í ð ó ö ú ý þ
    script: Latn
  source:
  - Omniglot
  - Wikipedia
  - Alvestrand
  speakers: 314000
  speakers_date: 2015
  todo_status: strong
ita:
  name: Italian
  orthographies:
  - autonym: Italiano
    auxiliary: j k w x y î ï
    base: a b c d e f g h i l m n o p q r s t u v z à á è é ì í ò ó ù ú
    script: Latn
  source:
  - Omniglot
  - Wikipedia
  speakers: 90000000
  speakers_date: 2012
  todo_status: strong
itl:
  name: Itelmen
  orthographies:
  - autonym: Итэнмэн
    base: а б в г д е ж з и й к л м н о п р с т у ф х ц ч ш щ ъ ы ь э ю я ё љ њ ў
      ҳ ӄ ӆ ӈ ӑ ә ’ ˚
    combinations: '{о̆}'
    script: Cyrl
  source:
  - Omniglot
  - Wikipedia
  speakers: 82
  speakers_date: 2010
  todo_status: strong
jam:
  name: Jamaican Creole English
  orthographies:
  - autonym: Jamiekan
    base: a b c d e f g h i j k l m n o p q r s t u v w x y z
    script: Latn
  source:
  - Omniglot
  - Wikipedia
  speakers: 3200000
  speakers_date: 2000-2001
  todo_status: strong
jav:
  name: Javanese
  orthographies:
  - autonym: Jawa
    base: a b c d e f g h i j k l m n o p q r s t u v w x y z é è
    script: Latn
  source:
  - Omniglot
  - Wikipedia
  speakers: 82000000
  speakers_date: 2007
  todo_status: strong
jbo:
  name: Lojban
  orthographies:
  - autonym: Lojban
    base: a b c d e f g h i j k l m n o p q r s t u v w x y z
    script: Latn
  source:
  - Omniglot
  - Wikipedia
  speakers: 0
  status: constructed
  todo_status: strong
jct:
  name: Krymchak
  orthographies:
  - autonym: Кърымчах
    base: а б в г д е ж з и й к л м н о п р с т у ф х ц ч ш щ ъ ы ь э ӧ ӱ
    script: Cyrl
  source:
  - Omniglot
  speakers: 200
  speakers_date: 2007
  todo_status: weak
jdt:
  name: Judeo-Tat
  orthographies:
  - autonym: Жугьури
    base: а б в г д е ж з и й к л м н о п р с т у ф х ц ч ш щ ъ ы ь э ю я ё ӏ
    script: Cyrl
  - autonym: ז׳אוּהאוּראִ
    base: א ב ג ד ה ו וּ ז ח י י כ ל מ נ ס ע פ צ ק ר ש ת ׳
    combinations: '{אִ}{אַ}{אָ}{בּ}{כּ}{פּ}'
    script: Hebr
    status: secondary
  - autonym: Çuhuri
    base: a b c ç d e ə f g h ḩ ћ i j k l m n o p q r s ş t u v x y z
    script: Latn
    status: deprecated
  source:
  - Omniglot
  speakers: 101000
  todo_status: weak
jgo:
  name: Ngomba
  orthographies:
  - autonym: Cú-Mbɔ́ndaa
    auxiliary: e o q r x
    base: a b c d f g h i j k l m n p s t u v w y z á â í î ú û ń ŋ ǎ ǐ ǔ ǹ ɔ ɛ ʉ
      ̀ ́ ̂ ̄ ̈ ̌ ḿ ẅ ꞌ
    script: Latn
  source:
  - CLDR
  speakers: 63000
  speakers_date: 1999
  todo_status: weak
jpr:
  name: Judeo-Persian
  orthographies:
  - inherit: heb
    script: Hebr
  speakers: 60000
  speakers_date: 1995
  todo_status: todo
kaa:
  name: Kara-Kalpak
  note: Shorter autonym?
  orthographies:
  - autonym: Қарақалпақ
    base: а б в г д е ж з и й к л м н о п р с т у ф х ц ч ш щ ъ ы ь э ю я ё ў ғ қ
      ң ү ҳ ә ө
    script: Cyrl
    status: secondary
  - autonym: Qaraqalpaq
    base: a b c d e f g h i j k l m n o p q r s t u v w x y z á İ ı ǵ ń ú
    script: Latn
  source:
  - Omniglot
  speakers: 583410
  speakers_date: 2010
  todo_status: weak
kab:
  name: Kabyle
  orthographies:
  - autonym: Taqbaylit
    auxiliary: o v
    base: a b c d e f g h i j k l m n p q r s t u w x y z č ǧ ɛ ɣ ḍ ḥ ṛ ṣ ṭ ẓ
    script: Latn
  source:
  - Omniglot
  - Wikipedia
  - CLDR
  speakers: 5600000
  speakers_date: 2012
  todo_status: strong
kal:
  name: Kalaallisut
  orthographies:
  - autonym: Kalaallisut
    auxiliary: à ì ù
    base: a b c d e f g h i j k l m n o p q r s t u v w x y z á â ã å æ ê í î ĩ ô
      ø ú û ĸ ũ
    note: Alphabet invented by Samuel Kleinschmidt. Used until 1973.
    script: Latn
    status: deprecated
  - autonym: Kalaallisut
    auxiliary: b c d h w x y z å æ ø
    base: a e f g i j k l m n o p q r s t u v
    script: Latn
  source:
  - Omniglot
  - Wikipedia
  speakers: 57000
  speakers_date: 2007
  todo_status: strong
kam:
  name: Kamba (Kenya)
  orthographies:
  - autonym: Kĩĩkamba
    base: a b c d e f g h i j k l m n o p q r s t u v w y z ĩ ũ
    script: Latn
  source:
  - CLDR
  speakers: 3900000
  speakers_date: 2009
  todo_status: weak
kap:
  name: Bezhta
  orthographies:
  - autonym: Бежкьалас миц
    base: а б в г д е ж з и й к л м н о п р с т у ф х ц ч ш щ ъ ы ь э я ӏ а̄ е̄ ӣ
      о̄ ӯ э̄
    script: Cyrl
  source:
  - Omniglot
  - Wikipedia
  speakers: 6800
  speakers_date: 2006-2010
  todo_status: strong
kaz:
  name: Kazakh
  orthographies:
  - autonym: Қазақ тілі
    base: а б в г д е ж з и й к л м н о п р с т у ф х ц ч ш щ ъ ы ь э ю я ё і ғ қ
      ң ү ұ һ ә ө
    script: Cyrl
  source:
  - Omniglot
  speakers: 11700000
  speakers_date: 2009
  todo_status: weak
kbd:
  name: Kabardian
  orthographies:
  - autonym: Адыгэбзэ
    base: а б в г д е ж з и й к л м н о п р с т у ф х ц ч ш щ ъ ы ь э ю я ё ӏ
    script: Cyrl
  source:
  - Omniglot
  speakers: 1600000
  speakers_date: 2005-2010
  todo_status: weak
kca:
  name: Khanty
  orthographies:
  - autonym: Ханты
    base: а б в г д е ж з и й к л м н о п р с т у ф х ц ч ш щ ъ ы ь э ю я ё є ў қ
      ң ҳ ҷ ӆ ӈ ӑ ӓ ә ӛ ӧ ө ӫ ӱ ԓ
    combinations: '{ю̆}{я̆}'
    script: Cyrl
  source:
  - Omniglot
  speakers: 9600
  speakers_date: 2010
  todo_status: weak
kde:
  name: Makonde
  orthographies:
  - autonym: Chimakonde
    base: a b c d e f g h i j k l m n o p q r s t u v w x y z
    script: Latn
  source:
  - Omniglot
  - CLDR
  speakers: 1400000
  speakers_date: 2006
  todo_status: strong
kdr:
  name: Karaim
  orthographies:
  - autonym: Къарай
    base: а б в г д е ж з и й к л м н о п р с т у ф х ц ч ш щ ъ ы ь э ю я ӧ ӱ
    script: Cyrl
  source:
  - Omniglot
  speakers: 80
  speakers_date: 2014
  todo_status: weak
kea:
  name: Kabuverdianu
  orthographies:
  - autonym: Kabuverdianu
    base: a b c d e f g h i j k l m n o p q r s t u v w x y z à á â ã ç è é ê í ò
      ó ô õ ú ü
    script: Latn
  source:
  - Omniglot
  - Wikipedia
  speakers: 871000
  speakers_date: 2017
  todo_status: strong
kek:
  name: Kekchí
  orthographies:
  - autonym: Q’eqchi’
    base: a b c d e f g h i j k l m n o p q r s t u v w x y z ’
    script: Latn
  source:
  - Omniglot
  - Wikipedia
  speakers: 800000
  speakers_date: 2009
  todo_status: strong
ket:
  name: Ket
  note: Shorter autonym?
  orthographies:
  - autonym: Остыганна ӄа’
    base: а б в г д е ж з и й к л м н о п р с т у ф х ц ч ш щ ъ ы ь э ю я ё ӄ ӈ ә
      ө ӷ ’
    script: Cyrl
  source:
  - Omniglot
  speakers: 213
  speakers_date: 2010
  todo_status: weak
kgp:
  name: Kaingang
  orthographies:
  - autonym: Kanhgág
    base: a b c d e f g h i j k l m n o p q r s t u v w x y z á ã é ó ĩ ỹ
    script: Latn
  source:
  - Omniglot
  - Wikipedia
  speakers: 18000
  speakers_date: 1989
  todo_status: strong
khq:
  name: Koyra Chiini Songhay
  orthographies:
  - autonym: Koyra Chiini
    auxiliary: v
    base: a b c d e f g h i j k l m n o p q r s t u w x y z ã õ ŋ š ž ɲ ẽ
    script: Latn
  source:
  - CLDR
  speakers: 200000
  speakers_date: 1999
  todo_status: weak
kik:
  name: Kikuyu
  orthographies:
  - autonym: Gĩgĩkũyũ
    base: a b c d e f g h i j k l m n o p q r s t u v w x y z ĩ ŋ ũ
    script: Latn
  source:
  - Omniglot
  speakers: 10000000
  speakers_date: 2009
  todo_status: weak
kin:
  name: Kinyarwanda
  orthographies:
  - autonym: Kinyarwanda
    base: a b c d e f g h i j k l m n o p q r s t u v w x y z
    script: Latn
  source:
  - Omniglot
  speakers: 9800000
  speakers_date: 2018
  todo_status: weak
kir:
  name: Kirghiz
  orthographies:
  - autonym: Кыргызча
    base: а б в г д е ж з и й к л м н о п р с т у ф х ц ч ш щ ъ ы ь э ю я ё ң ү ө
    script: Cyrl
  source:
  - Omniglot
  - Wikipedia
  speakers: 4300000
  speakers_date: 2009
  todo_status: strong
kiu:
  name: Kirmanjki (individual language)
  orthographies:
  - autonym: Shar Ma
    base: a b c d e f g h i j k l m n o p q r s t u v w x y z ç ê ǧ î ş û
    script: Latn
  preferred_name: Kirmanjki
  source:
  - Omniglot
  - Wikipedia
  todo_status: strong
kjh:
  name: Khakas
  note: Shorter autonym?
  orthographies:
  - autonym: Хакас тілі
    base: а б в г д е ж з и й к л м н о п р с т у ф х ц ч ш щ ъ ы ь э ю я ё і ғ ң
      ӌ ӧ ӱ
    script: Cyrl
  source:
  - Omniglot
  speakers: 43000
  speakers_date: 2010
  todo_status: weak
kjj:
  name: Khinalugh
  orthographies:
  - autonym: Каьтш мицӏ
    base: а б в г д е ж з и й к л м н о п р с т у ф х ц ч ш щ ъ ы ь э ю я ӏ ә
    combinations: '{а̃}{е̃}{и̃}{о̃}{у̃}{ә̃}'
    script: Cyrl
  source:
  - Omniglot
  speakers: 1000
  speakers_date: 2007
  todo_status: weak
kkj:
  name: Kako
  orthographies:
  - autonym: Kakɔ
    auxiliary: q x z
    base: a b c d e f g h i j k l m n o p r s t u v w y à á â è é ê ì í î ò ó ô ù
      ú û ŋ ǌ ɓ ɔ ɗ ɛ ̀ ́ ̂ ̧
    script: Latn
  source:
  - CLDR
  speakers: 120000
  speakers_date: 1996-2003
  todo_status: weak
kln:
  name: Kalenjin
  note: A cluster of Nandi–Markweta dialects/languages.
  source:
  - Wikipedia
  - CLDR
  includes:
  - enb
  - eyo
  - niq
  - oki
  - pko
  - sgc
  - spy
  - tec
  - tuy
  orthographies:
  - autonym: Markweta
    auxiliary: f q v x z
    base: a b c d e g h i j k l m n o p r s t u w y
    script: Latn
  speakers: 8561574
  note: 18% of the population of Kenya.
  todo_status: weak
  preferred_as_individual: true
kng:
  name: Koongo
  orthographies:
  - autonym: Kikongo
    base: a b c d e f g h i j k l m n o p q r s t u v w x y z
    script: Latn
  source:
  - Omniglot
  todo_status: weak
koi:
  name: Komi-Permyak
  orthographies:
  - autonym: Перем Коми
    base: а б в г д е ж з и й к л м н о п р с т у ф х ц ч ш щ ъ ы ь э ю я ё і ӧ
    script: Cyrl
  source:
  - Omniglot
  - Wikipedia
  speakers: 63000
  speakers_date: 2010
  todo_status: strong
kom:
  includes:
  - koi
  - kpv
  name: Komi
  speakers: 223000
  speakers_date: 2010
kon:
  autonym: Kikongo
  includes:
  - kng
  - ldi
  - kwy
  - yom
  name: Kongo
  note: Speaker count for all included languages.
  source:
  - Wikipedia
  speakers: 6500000
  speakers_date: 1982-2012
kpt:
  name: Karata
  orthographies:
  - autonym: Кӏкӏирлӏи мацӏцӏи
    base: а б в г д е ж з и й к л м н о п р с т у х ц ч ш щ ъ ы ь э ю я ӏ ã ẽ и̃ õ
      у̃
    script: Cyrl
  source:
  - Omniglot
  speakers: 260
  speakers_date: 2010
  todo_status: weak
kpv:
  name: Komi-Zyrian
  orthographies:
  - autonym: Коми
    base: а б в г д е ж з и й к л м н о п р с т у ф х ц ч ш щ ъ ы ь э ю я ё і ӧ
    script: Cyrl
  speakers: 160000
  speakers_date: 2010
kpy:
  name: Koryak
  note: sources partially disagree. Wikipedia notes қ ң instead of ӄ ӈ.
  orthographies:
  - autonym: Нымылг’ын
    base: а б в г д е ж з и й к л м н о п р с т у ф х ц ч ш щ ъ ы ь э ю я ё ӄ ӈ ’
    script: Cyrl
  source:
  - Omniglot
  - Wikipedia
  speakers: 1665
  speakers_date: 2010
  todo_status: weak
krc:
  name: Karachay-Balkar
  orthographies:
  - autonym: Къарачай-Малкъар
    base: а б в г д е ж з и й к л м н о п р с т у ф х ц ч ш щ ъ ы ь э ю я ё ў
    script: Cyrl
  source:
  - Omniglot
  speakers: 310000
  speakers_date: 2010
  todo_status: weak
krl:
  name: Karelian
  orthographies:
  - autonym: Karjala
    base: a b c d e f g h i j k l m n o p q r s t u v w x y z ä ö č š ž
    script: Latn
  source:
  - Omniglot
  speakers: 36000
  speakers_date: 1994-2010
  todo_status: weak
ksb:
  name: Shambala
  orthographies:
  - autonym: Kishambaa
    auxiliary: q r x
    base: a b c d e f g h i j k l m n o p s t u v w y z
    script: Latn
  source:
  - CLDR
  speakers: 660000
  speakers_date: 2001
  todo_status: weak
ksf:
  name: Bafia
  orthographies:
  - autonym: Rikpa
    auxiliary: q x
    base: a b c d e f g h i j k l m n o p r s t u v w y z á é í ó ú ŋ ǝ ɔ ɛ ́
    script: Latn
  source:
  - CLDR
  speakers: 60000
  speakers_date: 1991
  todo_status: weak
ksh:
  name: Kölsch
  note: 25% of the population of Cologne
  orthographies:
  - autonym: Kölsch
    auxiliary: à á â ã ç è é ê ì í î ï ñ ò ó ô ø ù ú û ÿ ā ă ē ĕ ğ ī ĭ ı ĳ ł ō ŏ ū
      ŭ
    base: a b c d e f g h i j k l m n o p q r s t u v w x y z ß ä å æ ë ö ü ė œ ů
    script: Latn
  source:
  - Wikipedia
  - CLDR
  speakers: 250000
  todo_status: weak
kua:
  name: Kuanyama
  orthographies:
  - autonym: Oshikwanyama
    base: a b c d e f g h i j k l m n o p q r s t u v w x y z
    script: Latn
  source:
  - Omniglot
  speakers: 670000
  speakers_date: 1993-2006
  todo_status: weak
kum:
  name: Kumyk
  orthographies:
  - autonym: Къумукъ
    base: а б в г д е ж з и й к л м н о п р с т у ф х ц ч ш щ ъ ы ь э ю я ё
    script: Cyrl
  source:
  - Omniglot
  speakers: 450000
  speakers_date: 2010
  todo_status: weak
kur:
  name: Kurdish
  includes:
  - ckb
  - kmr
  - sdh
ckb:
  name: Central Kurdish
  orthographies:
  - autonym: Soranî
    base: a b c d e f g h i j k l m n o p q r s t u v w x y z ç ê î ş û ł ň ř ü
    auxiliary: ḧ ẍ '
    script: Latn
    note: Kurdish Latin alphabet
  - autonym: سۆرانی
    base: ا ب ت ج ح خ د ر ز س ش ع غ ف ق ل م ن و پ چ ڕ ژ ڤ ک گ ڵ ھ ۆ ی ێ ە 
    script: Arab
    note: Central Kurdish alphabet
  speakers: 7250000
  speakers_date: 2014
  source:
  - Wikipedia
  todo_status: weak
kmr:
  name: Northern Kurdish
  orthographies:
  - autonym: Kurmancî
    base: a b c d e f g h i j k l m n o p q r s t u v w x y z ç ê î ş û
    auxiliary: ḧ ẍ '
    script: Latn
  - autonym: Kurmancî
    base: a b c d e f g h i j k l m n o p q r s t u v w x y z ç ê î ş û ł ň ř ü
    auxiliary: ḧ ẍ '
    script: Latn
    note: Kurdish Latin alphabet
  - base: а б в г д е ә ж з ж й к л м н о ӧ п р с т у ф х һ ч ш щ ь э ԛ ԝ ' 
    script: Cyrl
    note: Used in Russia and Armenia.
  speakers: 15000000
  speakers_date: 2009
  source:
  - Wikipedia
  todo_status: weak
sdh:
  name: Southern Kurdish
  orthographies:
  - autonym: کوردی خوارگ
    inherit: ckb
    script: Arab
  speakers: 3000000
  speakers_date: 2000
  source:
  - Wikipedia
  todo_status: weak
lki: 
  name: Laki
  # orthographies: 
  speakers: 1000000
  speakers_date: 2000
  source:
  - Wikipedia
  todo_status: todo
kwy:
  name: San Salvador Kongo
  orthographies:
  - base: a b c d e f g h i j k l m n o p q r s t u v w x y z
    script: Latn
  source:
  - Omniglot
  todo_status: weak
lag:
  name: Langi
  orthographies:
  - autonym: Kɨlaangi
    base: a b c d e f g h i j k l m n o p q r s t u v w x y z á é í ó ú ɨ ʉ
    script: Latn
  source:
  - CLDR
  speakers: 410000
  speakers_date: 2007
  todo_status: weak
lat:
  name: Latin
  orthographies:
  - autonym: Latin
    base: a b c d e f g h i j k l m n o p q r s t u v w x y z
    script: Latn
  source:
  - Omniglot
  - Wikipedia
  - CLDR
  - Alvestrand
  speakers: 0
  todo_status: done
lav:
  name: Latvian
  includes:
  - ltg
  - lvs
ltg:
  name: Latgalian
  orthographies:
  - autonym: Latgalīšu
    base: a ā b c č d e ē f g ģ h i ī j k ķ l ļ m n ņ o ō p r s š t u ū v y z ž
    auxiliary: q w x 
    script: Latn
  speakers: 150000–200000
  speakers_date: 2009
  source:
  - Wikipedia
  todo_status: strong
lvs:
  name: Standard Latvian
  orthographies:
  - autonym: Latviešu
    base: a ā b c č d e ē f g ģ h i ī j k ķ l ļ m n ņ o p r s š t u ū v z ž
    auxiliary: q w x y
    script: Latn
  source:
  - Omniglot
  speakers: 1750000
  speakers_date: 2015
  todo_status: weak
lbe:
  name: Lak
  orthographies:
  - autonym: Лак
    base: а б в г д е ж з и й к л м н о п р с т у ф х ц ч ш щ ъ ы ь э ю я ё ӏ
    script: Cyrl
  source:
  - Omniglot
  - Wikipedia
  speakers: 152050
  speakers_date: 2010
  todo_status: strong
ldi:
  name: Laari
  orthographies:
  - base: a b c d e f g h i j k l m n o p q r s t u v w x y z
    script: Latn
  source:
  - Omniglot
  todo_status: weak
lez:
  name: Lezghian
  orthographies:
  - autonym: Лезги
    base: а б в г д е ж з и й к л м н о п р с т у ф х ц ч ш щ ъ ы ь э ю я ё ӏ
    script: Cyrl
  source:
  - Omniglot
  speakers: 633610
  speakers_date: 2010
  todo_status: weak
lij:
  name: Ligurian
  orthographies:
  - autonym: Ligure
    base: a b c d e f g h i j k l m n o p q r s t u v w x y z à á â ä æ è é ê ë ì
      í î ï ò ó ô ö ù ú
    script: Latn
  source:
  - Omniglot
  speakers: 500000
  speakers_date: 2002
  todo_status: weak
lin:
  name: Lingala
  orthographies:
  - autonym: Lingala
    auxiliary: j q x
    base: a b c d e f g h i k l m n o p r s t u v w y z á â é ê í î ó ô ú ě ǎ ǐ ǒ
      ɔ ɛ ́ ̂ ̌
    script: Latn
  source:
  - Omniglot
  - Wikipedia
  - CLDR
  speakers: 15000000
  speakers_date: 2017
  todo_status: strong
lit:
  name: Lithuanian
  orthographies:
  - autonym: Lietuviškai
    base: a b c d e f g h i j k l m n o p q r s t u v w x y z ą č ė ę į š ū ų ž
    script: Latn
  source:
  - Omniglot
  speakers: 3000000
  speakers_date: 2012
  todo_status: weak
lkt:
  name: Lakota
  orthographies:
  - autonym: Lakȟótiyapi
    auxiliary: c d f j q r s v x
    base: a b e g h i k l m n o p s t u w y z á é í ó ú č ŋ š ž ǧ ȟ ʼ
    script: Latn
  source:
  - Omniglot
  - Wikipedia
  - CLDR
  speakers: 2100
  speakers_date: 1997
  todo_status: strong
lld:
  name: Ladin
  orthographies:
  - autonym: Ladin
    base: a b c d e f g h i j k l m n o p q r s t u v w x y z à á â è é ê ë ì î ò
      ó ô ö ù û ü ć ś
    script: Latn
  source:
  - Omniglot
  speakers: 41129
  speakers_date: 2006-2011
  todo_status: weak
lmo:
  name: Lombard
  orthographies:
  - autonym: Lombard
    base: a b c d e f g h i j k l m n o p q r s t u v w x y z à á è é ì í ò ó ô ø
      ù ü
    script: Latn
  source:
  - Omniglot
  speakers: 3900000
  speakers_date: 2002
  todo_status: weak
ltz:
  name: Luxembourgish
  orthographies:
  - autonym: Lëtzebuergesch
    base: a b c d e f g h i j k l m n o p q r s t u v w x y z ß â ä è é ê ë î ô ö
      û ü
    script: Latn
  source:
  - Omniglot
  speakers: 390000
  speakers_date: 2010
  todo_status: weak
lua:
  name: Luba-Lulua
  orthographies:
  - autonym: Tshiluba
    base: a b c d e f g h i j k l m n o p s t u v w y z
    script: Latn
  source:
  - Omniglot
  - Wikipedia
  speakers: 6300000
  speakers_date: 1991
  todo_status: weak
lub:
  name: Luba-Katanga
  orthographies:
  - autonym: Kiluba
    auxiliary: g r x
    base: a b c d e f g h i j k l m n o p q s t u v w y z à á è é ì í ò ó ù ú ɔ ɛ
      ̀ ́
    script: Latn
  source:
  - CLDR
  speakers: 1505000
  speakers_date: 1991
  todo_status: weak
lug:
  name: Ganda
  orthographies:
  - autonym: Luganda
    auxiliary: h q x
    base: a b c d e f g i j k l m n o p r s t u v w y z ŋ
    script: Latn
  source:
  - Omniglot
  - Wikipedia
  - CLDR
  speakers: 8200000
  todo_status: strong
luo:
  name: Luo (Kenya and Tanzania)
  note: Alternative speaker count of 8000000 unconfirmed.
  orthographies:
  - autonym: Dholuo
    base: a b c d e f g h i j k l m n o p q r s t u v w x y z
    script: Latn
  source:
  - Omniglot
  - Wikipedia
  - CLDR
  speakers: 4200000
  speakers_date: 2009
  todo_status: strong
mas:
  name: Masai
  orthographies:
  - autonym: Maa
    base: a b c d e f g h i j k l m n o p q r s t u v w x y z à á â è é ê ì í î ɔ
      ɛ ɨ ʉ ò ó ô ù ú û ŋ
    script: Latn
  source:
  - Omniglot
  speakers: 1500000
  speakers_date: 2009-2016
  todo_status: weak
mdf:
  name: Moksha
  orthographies:
  - autonym: Мокшень кяль
    base: а б в г д е ж з и й к л м н о п р с т у ф х ц ч ш щ ъ ы ь э ю я ё
    script: Cyrl
  source:
  - Omniglot
  - Wikipedia
  speakers: 430000
  speakers_date: 2010
  todo_status: strong
mer:
  name: Meru
  note: Alternative speaker count of 2300000 unconfirmed.
  orthographies:
  - autonym: Kimĩĩru
    auxiliary: f p q s v x z
    base: a b c d e g h i j k l m n o r t u w y ĩ ũ
    script: Latn
  - autonym: Kimîîru
    auxiliary: f p q s v x z
    base: a b c d e g h i j k l m n o r t u w y î û
    script: Latn
  source:
  - CLDR
  speakers: 2000000
  speakers_date: 2009
  todo_status: weak
mfe:
  name: Morisyen
  orthographies:
  - autonym: Kreol Morisien
    base: a b c d e f g h i j k l m n o p r s t u v w x y z
    script: Latn
  preferred_name: Mauritian Creole
  source:
  - Omniglot
  - CLDR
  speakers: 1090000
  speakers_date: 2016
  todo_status: strong
mgh:
  name: Makhuwa-Meetto
  orthographies:
  - autonym: Imeetto
    base: a b c d e f g h i j k l m n o p q r s t u v w x y z
    script: Latn
  source:
  - CLDR
  speakers: 6600000
  speakers_date: 2006
  todo_status: weak
mgo:
  name: Meta'
  preferred_name: Meta’
  orthographies:
  - autonym: Mɨta’
    auxiliary: q x
    base: a b c d e f g h i j k m n o p r s t u w y z à è ì ò ù ŋ ɔ ə ɨ ʼ ̀
    script: Latn
  source:
  - CLDR
  speakers: 190000
  speakers_date: 2010
  todo_status: weak
mhr:
  name: Eastern Mari
  orthographies:
  - autonym: Олык Марий
    base: а б в г д е ж з и й к л м н о п р с т у ф х ц ч ш щ ъ ы ь э ю я ё ҥ ӧ ӱ
    script: Cyrl
  source:
  - Omniglot
  - Wikipedia
  speakers: 470000
  speakers_date: 2012
  todo_status: strong
mkd:
  name: Macedonian
  orthographies:
  - autonym: Македонски
    base: а б в г д е ж з и к л м н о п р с т у ф х ц ч ш ѓ ѕ ј љ њ ќ џ
    script: Cyrl
  source:
  - Omniglot
  - Wikipedia
  - CLDR
  speakers: 1400000
  todo_status: strong
mlg:
  includes:
  - bhr
  - bmm
  - bzc
  - msh
  - plt
  - skg
  - tdx
  - tkg
  - txy
  - xmv
  - xmw
  name: Malagasy
  orthographies:
  - autonym: Malagasy
    base: a b d e f g h i j k l m n o p r s t v y z à â è é ê ë ì î ï n̈ ô
    script: Latn
  - autonym: Malagasy
    base: a b d e f g h i j k l m n o p r s t v y z à â è é ê ë ì î ï ñ ô
    script: Latn
  source:
  - Omniglot
  - Wikipedia
  - CLDR
  speakers: 25000000
  speakers_date: 2015
  todo_status: strong
mlt:
  name: Maltese
  orthographies:
  - autonym: Malti
    base: a b c d e f g h i j k l m n o p q r s t u v w x y z à è ì î ò ù ċ ġ ħ ż
    script: Latn
  source:
  - Omniglot
  - Wikipedia
  - Alvestrand
  speakers: 520000
  speakers_date: 2012
  todo_status: strong
mns:
  name: Mansi
  orthographies:
  - autonym: Маньси
    base: а б в г д е ж з и й к л м н о п р с т у ф х ц ч ш щ ъ ы ь э ю я ё ӈ ӣ ӯ
    combinations: '{а̄}{е̄}{о̄}{э̄}{ю̄}{я̄}'
    script: Cyrl
  source:
  - Omniglot
  speakers: 940
  speakers_date: 2010
  todo_status: weak
moe:
  name: Montagnais
  orthographies:
  - autonym: Innu Aimun
    base: a b c d e f g h i j k l m n o p q r s t u v w x y z â î û
    script: Latn
  source:
  - Omniglot
  speakers: 10075
  speakers_date: 2016
  todo_status: weak
moh:
  name: Mohawk
  orthographies:
  - autonym: Kanien’kéha
    base: a b c d e f g h i j k l m n o p q r s t u v w x y z á à é è í ì ó ò ú ù ’
    script: Latn
  source:
  - Omniglot
  - Wikipedia
  speakers: 3875
  speakers_date: 2011-2016
  todo_status: strong
mon:
  name: Mongolian
  includes:
  - khk
  - mvf
khk:
  name: Halh Mongolian
  orthographies:
  - autonym: Монгол
    base: а б в г д е ж з и й к л м н о п р с т у ф х ц ч ш щ ъ ы ь э ю я ё ү ө
    script: Cyrl
  source:
  - Omniglot
  - Wikipedia
  speakers: 3600000
  speakers_date: 2014
  todo_status: strong
mvf:
  name: Peripheral Mongolian
  todo_status: todo
mqm:
  name: South Marquesan
  note: The number of speakers is estimate, a half of total Marquesan
    language speakers (8700).
  orthographies:
  - autonym: ʻEo ʻEnata
    inherit: mrq
    script: Latn
  source:
  - CLDR
  speakers: 4350
  speakers_date: 2007
  todo_status: weak
mri:
  name: Maori
  orthographies:
  - autonym: Māori
    base: a b c d e f g h i j k l m n o p q r s t u v w x y z ā ē ī ō ū
    script: Latn
  source:
  - Omniglot
  - Wikipedia
  - CLDR
  speakers: unknown
  todo_status: strong
mrj:
  name: Western Mari
  orthographies:
  - autonym: Кырык Мары
    base: а б в г д е ж з и й к л м н о п р с т у ф х ц ч ш щ ъ ы ь э ю я ё ӓ ӧ ӱ
      ӹ
    script: Cyrl
  source:
  - Omniglot
  - Wikipedia
  speakers: 30000
  speakers_date: 2012
  todo_status: strong
mrq:
  name: North Marquesan
  note: The number of speakers is estimate, a half of total Marquesan
    language speakers (8700).
  orthographies:
  - autonym: ’Eo ’Enana
    base: a b c d e f g h i j k l m n o p q r s t u v w x y z á é í ó ú ʻ
    script: Latn
  source:
  - CLDR
  speakers: 4350
  speakers_date: 2007
  todo_status: weak
ind:
  name: Indonesian
  orthographies:
  - autonym: Indonesia
    inherit: zsm
    script: Latn
  source:
  - Omniglot
  - Wikipedia
  speakers: 43000000
  speakers_date: 2010
  todo_status: strong
msa:
  name: Malay (macrolanguage)
  includes:
  - bjn  # Banjar
  - btj  # Bacanese Malay
  - bve  # Berau Malay
  - bvu  # Bukit Malay
  - coa  # Cocos Islands Malay
  - dup  # Duano
  - hji  # Haji
  - ind  # Indonesian
  - jak  # Jakun
  - jax  # Jambi Malay
  - kvb  # Kubu
  - kvr  # Kerinci
  - kxd  # Brunei
  - lce  # Loncong
  - lcf  # Lubu
  - liw  # Col
  - max  # North Moluccan Malay
  - meo  # Kedah Malay
  - mfa  # Pattani Malay
  - mfb  # Bangka
  - min  # Minangkabau
  - mqg  # Kota Bangun Kutai Malay
  - msi  # Sabah Malay
  - mui  # Musi
  - orn  # Orang Kanaq
  - ors  # Orang Seletar
  - pel  # Pekal
  - pse  # Central Malay
  - tmw  # Temuan
  - urk  # Urak Lawoi'
  - vkk  # Kaur
  - vkt  # Tenggarong Kutai Malay
  - xmm  # Manado Malay
  - zlm  # Malay (individual language)
  - zmi  # Negeri Sembilan Malay
  - zsm  # Standard Malay
  speakers: 200000000–250000000
  speakers_date: 2009
zlm:
  name: Malay (individual language)
  orthographies:
  - autonym: Melayu
    base: a b c d e f g h i j k l m n o p q r s t u v w x y z
    script: Latn
  preferred_name: Malay
  source:
  - Omniglot
  speakers: 77000000
  speakers_date: 2007
  todo_status: weak
zsm:
  name: Standard Malay
  orthographies:
  - autonym: Malaysia
    base: a b c d e f g h i j k l m n o p q r s t u v w x y z
    script: Latn
  - autonym: مليسيا‎
    base: ء‎ ا‎ ب‎ ة‎ ت‎ ث‎ ج‎ ح‎ خ‎ د‎ ذ‎ ر‎ ز‎ س‎ ش‎ ص‎ ض‎ ط‎ ظ‎ ع‎ غ‎ ف‎ ق‎ ل‎ م‎ ن‎ ه‎ و‎ ى‎ ي‎ چ‎ ڠ‎ ڤ‎ ک‎ ڽ‎ ۏ‎ ݢ‎
    numerals: ٠ ١ ٢ ٣ ٤ ٥ ٦ ٧ ٨ ٩ ١٠
    script: Arab
    note: Jawi
  source:
  - Wikipedia
  speakers: 32772100
  speakers_date: 2019
  todo_status: weak
mua:
  name: Mundang
  orthographies:
  - autonym: Mundaŋ
    base: a b c d e f g h i j k l m n o p r s t u v w y z ã ẽ õ ĩ ŋ ǝ ə̃ ɓ ɗ ṽ
    script: Latn
  source:
  - Omniglot
  - Wikipedia
  speakers: 240000
  speakers_date: 1982-2006
  todo_status: strong
mus:
  name: Creek
  orthographies:
  - autonym: Mvskoke
    base: a b c d e f g h i j k l m n o p q r s t u v w x y z ē
    script: Latn
  source:
  - Omniglot
  - Wikipedia
  speakers: 4500
  speakers_date: 2015
  todo_status: strong
mwf:
  name: Murrinh-Patha
  orthographies:
  - autonym: Murrinh-Patha
    base: a b c d e f g h i j k l m n o p q r s t u v w x y z
    script: Latn
  source:
  - Omniglot
  - Wikipedia
  speakers: 1973
  speakers_date: 2016
  todo_status: strong
mwl:
  name: Mirandese
  orthographies:
  - autonym: Mirandés
    base: a b c d e f g h i j k l m n o p q r s t u v w x y z á ç é ê í ó ô ú ũ
    script: Latn
  source:
  - Omniglot
  - Native
  speakers: 15000
  speakers_date: 2000
  todo_status: done
mwp:
  name: Kala Lagaw Ya
  orthographies:
  - autonym: Kala Lagaw Ya
    base: a b c d e f g h i j k l m n o p q r s t u v w x y z à á ă ā è é ë ĕ ē ì
      í ĭ ī ò ó ŏ ō œ ù ú ŭ ū
    script: Latn
  - autonym: Kala Lagaw Ya
    base: a ă ­ā b d e ĕ ē g i ĭ ī k l m n n o ŏ ō ò ö ë œ p f r s t u ŭ ū w y z j
    script: Latn
  - autonym: Kala Lagaw Ya
    base: a b d e g i k l m n o p r s t u w y z
    script: Latn
  - autonym: Kala Lagaw Ya
    base: a b d e g k l m n o œ p r s t u w y z ò ö
    script: Latn
  - autonym: Kala Lagaw Ya
    base: a á b d e é g i í k l m n o ó ò œ p r s t u ù ú w y z
    script: Latn
  source:
  - Omniglot
  - Wikipedia
  speakers: 957
  speakers_date: 2016
  todo_status: strong
myv:
  name: Erzya
  orthographies:
  - autonym: Эрзянь
    base: а б в г д е ж з и й к л м н о п р с т у ф х ц ч ш щ ъ ы ь э ю я ё
    script: Cyrl
  source:
  - Omniglot
  - Wikipedia
  speakers: 430000
  speakers_date: 2010
  todo_status: strong
nag:
  name: Naga Pidgin
  orthographies:
  - autonym: Nagamiz
    base: a b c d e f g h i j k l m n o p q r s t u v w x y z
    script: Latn
  source:
  - Omniglot
  - Wikipedia
  speakers: 30000
  speakers_date: 1989
  todo_status: strong
nap:
  name: Neapolitan
  orthographies:
  - autonym: Napulitano
    base: a b c d e f g h i j k l m n o p q r s t u v w x y z à á â è é ê ì í î ò
      ó ô ù ú û
    script: Latn
  source:
  - Omniglot
  - Wikipedia
  speakers: 5700000
  speakers_date: 2002
  todo_status: strong
naq:
  name: Khoekhoe
  orthographies:
  - autonym: Khoekhoe
    auxiliary: j l v
    base: a b c d e f g h i k m n o p q r s t u w x y z à á ā ä â ã é è ê ë ẽ ē ì
      í ī ï ĩ ò ó õ ö ô ō ù ú ũ ü û ū ǀ ǁ ǂ ǃ
    script: Latn
  source:
  - Omniglot
  - Wikipedia
  - CLDR
  speakers: 200000
  speakers_date: 2011
  todo_status: strong
nbl:
  name: South Ndebele
  orthographies:
  - autonym: IsiNdebele
    base: a b c d e f g h i j k l m n o p q r s t u v w x y z
    script: Latn
  source:
  - Omniglot
  speakers: 1100000
  speakers_date: 2011
  todo_status: weak
nde:
  name: North Ndebele
  orthographies:
  - autonym: IsiNdebele
    base: a b c d e f g h i j k l m n o p q r s t u v w x y z
    script: Latn
  source:
  - Omniglot
  - Wikipedia
  - CLDR
  speakers: 1600000
  speakers_date: 2012
  todo_status: strong
nds:
  name: Low German
  orthographies:
  - autonym: Niedersächsisch
    base: a b c d e f g h i j k l m n o p q r s t u v w x y z ß ä ë ï ö ü
    script: Latn
  source:
  - Omniglot
  speakers: 6700000
  todo_status: weak
nhn:
  name: Central Nahuatl
  orthographies:
  - base: a b c d e f g h i j k l m n o p q r s t u v w x y z ü ā ē ī ō ū ȳ
    script: Latn
  source:
  - Omniglot
  - Wikipedia
  speakers: 40000
  speakers_date: 1980
  todo_status: strong
nio:
  name: Nganasan
  note: Sources partially disagree. Wikipedia notes з̌ instead of ҙ.
  orthographies:
  - autonym: ня”
    base: а б в г д е ж з и й к л м н о п р с т у ф х ц ч ш щ ъ ы ь э ю я ё ҫ ү ӈ
      ә ө ҙ ”
    note: Omniglot version
    script: Cyrl
  - autonym: ня”
    base: а б в г д е ж з и й к л м н о п р с т у ф х ц ч ш щ ъ ы ь э ю я ё ҫ ү ӈ
      ә ө ”
    combinations: '{з̌}'
    note: Wikipedia version
    script: Cyrl
  source:
  - Omniglot
  - Wikipedia
  speakers: 125
  speakers_date: 2010
  todo_status: weak
niu:
  name: Niuean
  note: Speaker count date for 2000 in Niue only.
  orthographies:
  - autonym: Niuē
    base: a b c d e f g h i j k l m n o p q r s t u v w x y z ā ē ī ō ū
    script: Latn
  source:
  - Omniglot
  speakers: 7700
  speakers_date: 1998
  todo_status: weak
niv:
  name: Gilyak
  orthographies:
  - autonym: нивх
    base: ʼ а б в г д е ж з и й к л м н о п р с т у ф х ц ч ш щ ъ ы ь э ю я ё ғ ӄ
      ӈ ӷ ӻ ӽ ӿ ’
    combinations: '{р̌}'
    script: Cyrl
  source:
  - Omniglot
  - Wikipedia
  speakers: 200
  speakers_date: 2010
  todo_status: strong
nld:
  name: Dutch
  orthographies:
  - autonym: Nederlands
    base: a b c d e f g h i j k l m n o p q r s t u v w x y z á â ä è é ê ë í ï ó
      ô ö ú û ü ĳ
    combinations: '{ȷ́}'
    script: Latn
  source:
  - Omniglot
  - Native
  speakers: 24000000
  speakers_date: 2016
  todo_status: done
nmg:
  name: Kwasio
  orthographies:
  - autonym: Kwasio
    auxiliary: q x z
    base: a b c d e f g h i j k l m n o p r s t u v w y á â ä é ê í î ï ó ô ö ú û
      ā ē ě ī ń ŋ ō ŕ ū ǎ ǐ ǒ ǔ ǝ ɓ ɔ ɛ ́ ̂ ̄ ̌
    script: Latn
  source:
  - CLDR
  speakers: 26000
  speakers_date: 1982-2012
  todo_status: weak
nnh:
  name: Ngiemboon
  orthographies:
  - autonym: Ngyɛmbɔɔŋ
    auxiliary: q r x
    base: a b c d e f g h i j k l m n o p s t u v w y z à á â è é ê ì í ò ó ô ù ú
      û ÿ ě ń ŋ ǎ ǒ ǔ ɔ ɛ ʉ ʼ ̀ ́ ̂ ̌ ḿ ẅ
    script: Latn
  source:
  - CLDR
  speakers: 250000
  speakers_date: 2000
  todo_status: weak
nog:
  name: Nogai
  orthographies:
  - autonym: Ногай
    base: а б в г д е ж з и й к л м н о п р с т у ф х ц ч ш щ ъ ы ь э ю я
    script: Cyrl
  source:
  - Omniglot
  - Wikipedia
  speakers: 87000
  speakers_date: 2010
  todo_status: strong
non:
  name: Old Norse
  orthographies:
  - autonym: Dǫnsk tunga
    base: a b c d e f g h i j k l m n o p q r s t u v w x y z á æ é í ð ó ø ú ý œ
      ǫ ǽ
    script: Latn
  source:
  - Omniglot
  speakers: 0
  status: historical
  todo_status: weak
nor:
  autonym: Norsk
  includes:
  - nno
  - nob
  name: Norwegian
  orthographies:
  - autonym: Norwegian Nynorsk
    base: a b c d e f g h i j k l m n o p q r s t u v w x y z á à ä å æ é è ê ò ó
      ô ö ø ü
    script: Latn
  - autonym: Norwegian Bokmål
    base: a b c d e f g h i j k l m n o p q r s t u v w x y z á à ä å æ é è ê ò ó
      ô ö ø ü
    script: Latn
  source:
  - Omniglot
  - Wikipedia
  - CLDR
  speakers: 4320000
  speakers_date: 2012
  todo_status: strong
nov:
  name: Novial
  orthographies:
  - autonym: Novial
    base: a b c d e f g h i j k l m n o p q r s t u v w x y z
    script: Latn
  source:
  - Omniglot
  speakers: 0
  status: constructed
  todo_status: weak
nso:
  name: Pedi
  orthographies:
  - autonym: Sepedi
    base: a b c d e f g h i j k l m n o p q r s t u v w x y z ê ô š
    script: Latn
  source:
  - Omniglot
  speakers: 4700000
  speakers_date: 2011
  todo_status: weak
nus:
  name: Nuer
  orthographies:
  - autonym: Naath
    base: a b c d e f g h i j k l m n o p q r s t u v w x y z ä a̱ ë e̱ ï i̱ ö o̱
      ŋ ɔ ɔ̱ ɛ ɛ̱ ɛ̈ ɣ ̈ ̱
    script: Latn
  source:
  - Omniglot
  - Wikipedia
  speakers: 890000
  speakers_date: 1982-2007
  todo_status: strong
nya:
  name: Nyanja
  orthographies:
  - autonym: Chicheŵa
    base: a b c d e f g h i j k l m n o p q r s t u v w x y z ŋ ŵ
    script: Latn
  source:
  - Omniglot
  speakers: 12000000
  speakers_date: 2007
  todo_status: weak
nyn:
  name: Nyankole
  orthographies:
  - autonym: Runyankore
    base: a b c d e f g h i j k m n o p r s t u v w y z
    script: Latn
  source:
  - Omniglot
  - Wikipedia
  speakers: 3400000
  speakers_date: 2014
  todo_status: strong
oaa:
  name: Orok
  orthographies:
  - autonym: Уйльта
    base: ̄ а б в г д е ж з и й к л м н о п р с т у ф х ч э ј ӈ ӡ ӣ ө ԩ ь
    combinations: '{а̄}{е̄}{о̄}{ө̄}{э̄}'
    script: Cyrl
  source:
  - Omniglot
  - Wikipedia
  speakers: 26–47
  speakers_date: 2010
  todo_status: strong
oci:
  name: Occitan (post 1500)
  orthographies:
  - autonym: Occitan
    base: a b c d e f g h i j k l m n o p q r s t u v w x y z à á ç è é ë í ï ò ó
      ú ü
    script: Latn
  preferred_name: Occitan
  source:
  - Omniglot
  speakers: 100000–800000
  speakers_date: 2007-2012
  todo_status: weak
old:
  name: Mochi
  orthographies:
  - autonym: Mochi
    auxiliary: q x
    base: a b c d e f g h i j k l m n o p r s t u v w y z
    script: Latn
  source:
  - CLDR
  todo_status: weak
orm:
  name: Oromo
  includes:
  - gax
  - gaz
  - hae
  - orc
gax:
  name: Borana-Arsi-Guji Oromo
  orthographies:
  - autonym: Borana
    base: a b c d e f g h i j k l m n o p q r s t u v w x y z '
    script: Latn
  source:
  - Omniglot
  - Wikipedia
  - CLDR
  - Alvestrand
  speakers: 3900000
  speakers_date: 2000-2009
  todo_status: strong
gaz:
  name: West Central Oromo
  orthographies:
  - autonym: Afaan Oromoo
    inherit: gax
    script: Latn
  source:
  - Wikipedia
  speakers: 26000000
  speakers_date: 2015
  todo_status: strong
  note: Speakers count is an estimate based on total for Oromo macrolanguage.
hae:
  name: Eastern Oromo
  orthographies:
  - autonym: Harar
    inherit: gax
    script: Latn
  source:
  - Wikipedia
  speakers: 4500000
  speakers_date: 1994
  todo_status: strong
orc:
  name: Orma
  orthographies:
  - autonym: Orma
    inherit: gax
    script: Latn
  source:
  - Wikipedia
  speakers: 66000
  speakers_date: 2009
  todo_status: strong
oss:
  name: Ossetian
  orthographies:
  - autonym: Ирон
    base: а б в г д е ж з и й к л м н о п р с т у ф х ц ч ш щ ъ ы ь э ю я ё ӕ
    script: Cyrl
  - base: a b c d e f g h i j k l m n o p q r s t u v w x y z ä æ č š ž
    script: Latn
    status: deprecated
  source:
  - Omniglot
  speakers: 600000
  speakers_date: 2010
  todo_status: weak
pam:
  name: Pampanga
  orthographies:
  - autonym: Kapampangan
    base: a b c d e f g h i j k l m n o p q r s t u v w x y z
    note: According to Omniglot
    script: Latn
  - autonym: Kapampangan
    base: a b k d e g h i l m n o p r s t u w y
    note: According to Wikipedia
    script: Latn
  source:
  - Omniglot
  - Wikipedia
  speakers: 1900000
  speakers_date: 1990
  todo_status: strong
pap:
  name: Papiamento
  orthographies:
  - autonym: Papiamentu
    base: a b c d e f g h i j k l m n o p q r s t u v w x y z è ò ù ü ñ
    script: Latn
  source:
  - Omniglot
  - Wikipedia
  speakers: 341300
  todo_status: strong
pes:
  name: Iranian Persian
  orthographies:
  - autonym: فارسی
    base: ء أ ؤ ئ ا ب ت ث ج ح خ د ذ ر ز س ش ص ض ط ظ ع غ ف ق ل م ن ه و پ چ ژ ک گ ی َ ُ ِ ْ ٰ
    numerals: ۰ ۱ ۲ ۳ ۴ ۵ ۶ ۷ ۸ ۹
    script: Arab
  speakers: 55600000
  speakers_date: 2015
  source:
  - Wikipedia
  todo_status: weak
  note: Initial, medial, and final forms of the letters and some ligatures are also required.
pga:
  name: Sudanese Creole Arabic
  note: Also called Juba Arabic
  orthographies:
  - autonym: جوبا
    inherit: apd
    script: Arab
  speakers: 20000
  speakers_date: 1987
  source:
  - Wikipedia
  todo_status: weak
  note: Initial, medial, and final forms of the letters and some ligatures are also required.
plz:
  name: Paluan
  orthographies:
  - autonym: Paluan
    base: a b c d e f g h i j k l m n o p q r s t u v w x y z
    script: Latn
  source:
  - Omniglot
  speakers: 5500
  speakers_date: 2000
  todo_status: weak
pms:
  name: Piemontese
  orthographies:
  - autonym: Piemontèis
    base: a b c d e f g h i j k l m n o p q r s t u v w x y z à ä è ë ì ï ò ö ù ü
    script: Latn
  source:
  - Omniglot
  speakers: 700000
  speakers_date: 2012
  todo_status: weak
pol:
  name: Polish
  orthographies:
  - autonym: Polski
    base: a b c d e f g h i j k l m n o p q r s t u v w x y z ó ą ć ę ł ń ś ź ż
    script: Latn
  source:
  - Omniglot
  speakers: 45000000
  todo_status: weak
por:
  name: Portuguese
  orthographies:
  - autonym: Português
    base: a b c d e f g h i j k l m n o p q r s t u v w x y z à á â ã ç è é ê í ò
      ó ô õ ú ü
    script: Latn
  source:
  - Omniglot
  speakers: 223000000
  speakers_date: 2012-2016
  todo_status: weak
pot:
  name: Potawatomi
  note: The language is being revived.
  orthographies:
  - autonym: Bodéwadmimwen
    base: a b c d e f g h i j k l m n o p q r s t u v w x y z è é ê ë
    script: Latn
  source:
  - Omniglot
  - Wikipedia
  speakers: 0
  todo_status: strong
prg:
  name: Prussian
  orthographies:
  - autonym: Prūsiskan
    base: a b c d e f g h i j k l m n o p q r s t u v w x y z ā ē ģ ī ķ ņ ō ŗ š ū
      ž ț ḑ
    script: Latn
  source:
  - Omniglot
  - Wikipedia
  speakers: 0
  todo_status: strong
  note: Need to add combinations with accents.
prs:
  name: Dari
  orthographies:
  - autonym: فارسی
    inherit: pes
    script: Arab
  speakers: 12500000
  speakers_date: 2000-2011
  todo_status: done
que:
  name: Quechua
  includes:
  - qub
  - qud
  - quf
  - qug
  - quh
  - quk
  - qul
  - qup
  - qur
  - qus
  - quw
  - qux
  - quy
  - quz
  - qva
  - qvc
  - qve
  - qvh
  - qvi
  - qvj
  - qvl
  - qvm
  - qvn
  - qvo
  - qvp
  - qvs
  - qvw
  - qvz
  - qwa
  - qwc
  - qwh
  - qws
  - qxa
  - qxc
  - qxh
  - qxl
  - qxn
  - qxo
  - qxp
  - qxr
  - qxt
  - qxu
  - qxw
  orthographies:
  - autonym: Runa Simi
    auxiliary: č ĉ š ž
    base: a b c d e f g h i j k l m n o p q r s t u v w x y z ñ
    script: Latn
  source:
  - Omniglot
  - Wikipedia
  speakers: 10000000
  speakers_date: 2004
  todo_status: strong
  preferred_as_individual: true
rar:
  name: Rarotongan
  orthographies:
  - autonym: Māori,
    auxiliary: á é í ó ú
    base: a b c d e f g h i j k l m n o p q r s t u v w x y z ā ē ī ō ū
    script: Latn
  source:
  - Omniglot
  - Wikipedia
  speakers: 21345
  speakers_date: 2011-2013
  todo_status: strong
rof:
  name: Rombo
  orthographies:
  - autonym: Kirombo
    auxiliary: q x
    base: a b c d e f g h i j k l m n o p r s t u v w y z
    script: Latn
  source:
  - CLDR
  todo_status: weak
roh:
  name: Romansh
  orthographies:
  - autonym: Rumantsch
    base: a b c d e f g h i j k l m n o p q r s t u v w x y z à â è é ê î ò ô ö ü
    script: Latn
  source:
  - Omniglot
  - Wikipedia
  - Alvestrand
  speakers: 44354
  speakers_date: 2017
  todo_status: strong
ron:
  name: Romanian
  orthographies:
  - autonym: Молдовеняскэ
    base: а б в г д е ж з и й к л м н о п р с т у ф х ц ч ш ы ь э ю я ӂ
    note: Moldovan Cyrillic alphabet
    script: Cyrl
    status: local
  - autonym: Română
    base: a b c d e f g h i j k l m n o p q r s t u v w x y z â î ă ș ț
    script: Latn
  source:
  - Omniglot
  - Wikipedia
  speakers: 26000000
  speakers_date: 2016
  todo_status: strong
roo:
  name: Rotokas
  orthographies:
  - autonym: Rotokas
    base: a e g i k o p r s t u v
    script: Latn
  source:
  - Omniglot
  - Wikipedia
  speakers: 4300
  speakers_date: 1981
  todo_status: strong
rue:
  name: Rusyn
  orthographies:
  - autonym: Руски
    base: а б в г д е ж з и й к л м н о п р с т у ф х ц ч ш щ ъ ь э ю я ё є і ї ґ
    script: Cyrl
  source:
  - Omniglot
  - Wikipedia
  speakers: 623500
  speakers_date: 2000-2006
  todo_status: strong
run:
  name: Rundi
  orthographies:
  - autonym: Ikirundi
    base: a b c d e f g h i j k l m n o p q r s t u v w x y z
    script: Latn
  source:
  - Omniglot
  speakers: 8800000
  speakers_date: 2007
  todo_status: weak
ruo:
  name: Istro Romanian
  orthographies:
  - autonym: Rumârește
    base: a b c d e f g h i j k l m n o p q r s t u v w x y z å ă â ê ľ ń ș ț
    script: Latn
  source:
  - CLDR
  speakers: 300
  speakers_date: 2007
  todo_status: weak
rup:
  name: Macedo-Romanian
  orthographies:
  - autonym: Armani
    base: a b c d e f g h i j k l m n o p q r s t u v w x y z â ã ă ș ț
    script: Latn
  source:
  - Omniglot
  speakers: 250000
  speakers_date: 1997
  todo_status: weak
ruq:
  name: Megleno Romanian
  orthographies:
  - autonym: Vlăheshte
    base: a b c d e f g h i j k l m n o p q r s t u v w x y z ā â ă ạ ē ë ę ž ł š
      i̯ ī ō ǫ ū ľ ń ș ț
    script: Latn
  source:
  - Omniglot
  - Wikipedia
  speakers: 5000
  speakers_date: 2002
  todo_status: weak
rus:
  name: Russian
  note: Combinations of vowels and marks are missing (todo).
  orthographies:
  - autonym: Русский
    base: а б в г д е ж з и й к л м н о п р с т у ф х ц ч ш щ ъ ы ь э ю я ё
    script: Cyrl
  source:
  - Omniglot
  - Wikipedia
  speakers: 150000000
  speakers_date: 2012
  todo_status: strong
rut:
  name: Rutul
  orthographies:
  - autonym: Мыхӏабишды
    base: а б в г д е ж з и й к л м н о п р с т у ф х ц ч ш щ ъ ы ь э ю я ё ӏ
    script: Cyrl
  source:
  - Omniglot
  speakers: 36400
  speakers_date: 2010
  todo_status: weak
rwk:
  name: Rwa
  orthographies:
  - autonym: Rwa
    auxiliary: q x
    base: a b c d e f g h i j k l m n o p r s t u v w y z
    script: Latn
  source:
  - CLDR
  todo_status: weak
sag:
  name: Sango
  orthographies:
  - autonym: Sängö
    base: a b c d e f g h i j k l m n o p q r s t u v w x y z â ä ê ë î ï ô ö û ü
    script: Latn
  source:
  - Omniglot
  speakers: 450000
  speakers_date: 1988
  todo_status: weak
sah:
  name: Yakut
  orthographies:
  - autonym: Сахалыы
    base: а б в г д е ж з и й к л м н о п р с т у ф х ц ч ш щ ъ ы ь э ю я ё ҕ ҥ ү
      һ ө
    script: Cyrl
  source:
  - Omniglot
  - Wikipedia
  speakers: 450000
  speakers_date: 2010
  todo_status: strong
saq:
  name: Samburu
  orthographies:
  - autonym: Sampur
    auxiliary: f q x z
    base: a b c d e g h i j k l m n o p r s t u v w y
    script: Latn
  source:
  - CLDR
  speakers: 240000
  speakers_date: 2009
  todo_status: weak
sbp:
  name: Sangu (Tanzania)
  orthographies:
  - autonym: Shisango
    base: a b c d e f g h i j k l m n o p q s t u v w x y z à á ä â è é ë ê ì í ï
      î ò ó ö ô ù ú ü û
    script: Latn
  source:
  - Omniglot
  speakers: 75000
  speakers_date: 1987
  todo_status: weak
scn:
  name: Sicilian
  orthographies:
  - autonym: Sicilianu
    base: a b c d e f g h i j k l m n o p q r s t u v w x y z à â è ì ò ù
    script: Latn
  source:
  - Omniglot
  - Wikipedia
  speakers: 4700000
  speakers_date: 2002
  todo_status: strong
seh:
  name: Sena
  orthographies:
  - autonym: Cisena
    base: a b c d e f g h i j k l m n o p q r s t u v w x y z
    script: Latn
  source:
  - Omniglot
  - Wikipedia
  speakers: 1600000
  speakers_date: 2001-2006
  todo_status: strong
sei:
  name: Seri
  orthographies:
  - autonym: Cmiique Iitom
    base: a b c d e f g h i j k l m n o p q r s t u v w x y z ö
    script: Latn
  source:
  - Omniglot
  speakers: 764
  speakers_date: 2010
  todo_status: weak
sel:
  name: Selkup
  orthographies:
  - autonym: Шӧльӄумыт
    base: а б в г д е ж з и й к л м н о п р с т у ф х ц ч ш щ ъ ы ь э ю я ё җ ӄ ӈ
      å ӣ ӧ ө ӭ ӯ ӱ ӷ
    combinations: '{и̇}'
    script: Cyrl
  source:
  - Omniglot
  speakers: 1000
  speakers_date: 2010
  todo_status: weak
ses:
  name: Koyraboro Senni Songhai
  orthographies:
  - autonym: Koyraboro Senni
    base: a b c d e f g h i j k l m n o p q r s t u v w x y z ã õ ŋ š ž ɲ ẽ
    script: Latn
  source:
  - CLDR
  speakers: 430000
  speakers_date: 2007
  todo_status: weak
sgh:
  name: Shughni
  orthographies:
  - autonym: Хуг̌ну̊н зив
    base: а б в г д е ж з и й к л м н о п р с т у ф х ц ч ш ё ғ қ ҳ ҷ ӣ ӯ
    combinations: '{а̄}{г̌}{у̊}'
    script: Cyrl
  source:
  - Omniglot
  speakers: 50000
  speakers_date: 1990
  todo_status: todo
shi:
  name: Tachelhit
  note: Speaker count equals approximately 14.1% of Moroccan population.
  orthographies:
  - autonym: Tachelhit
    base: a b c d e f g h i j k l m n q r s t u w x y z ɛ ɣ ʷ ḍ ḥ ṛ ṣ ṭ ž
    script: Latn
  source:
  - Omniglot
  - Wikipedia
  - CLDR
  speakers: 4739021
  todo_status: strong
shu:
  name: Chadian Arabic
  orthographies:
  - autonym: تشادية
    inherit: apd
    script: Arab
  speakers: 1600000
  speakers_date: 2015
  source:
  - Wikipedia
  todo_status: weak
  note: Initial, medial, and final forms of the letters and some ligatures are also required.
sjd:
  name: Kildin Sami
  orthographies:
  - autonym: Кӣллт Са̄мь
    base: а ӓ б в г д е ё ж з һ и ӣ й ј ҋ к л ӆ м ӎ н ӊ ӈ о п р ҏ с т у ӯ ф х ц
      ч ш щ ъ ы ь ҍ э ӭ ю я ’
    combinations: '{а̄}{е̄}{ё̄}{ӣ}{о̄}{э̄}{ю̄}{я̄}'
    script: Cyrl
  source:
  - Omniglot
  speakers: 340
  speakers_date: 2010
  todo_status: weak
sje:
  name: Pite Sami
  orthographies:
  - autonym: Bidumsámegiella
    base: a b d e f g h i j k l m n o p r s t u v á ä å đ ŋ ŧ ’ \'
    script: Latn
  source:
  - Wikipedia
  speakers: 25–50
  speakers_date: 2010
  todo_status: weak
sjt:
  name: Ter Sami
  orthographies:
  - autonym: Са̄мькӣлл
    base: а б в г д е ж з и й к л м н о п р с т у ф х ц ч ш щ ъ ы ь э ю я ё ј ҋ ҍ
      ҏ һ ӆ ӈ ӊ ӎ ӓ ӭ ӣ ’
    combinations: '{а̄}'
    script: Cyrl
  source:
  - Omniglot
  speakers: 2
  speakers_date: 2010
  todo_status: weak
sju:
  name: Ume Sami
  orthographies:
  - autonym: Ubmejesámiengiälla
    auxiliary: ū ǖ
    base: a b d e f g h i j k l m n o p r s t u v y á ä å ï ö ü đ ŋ ŧ
    combinations: '{å̄l}'
    script: Latn
  source:
  - Wikipedia
  speakers: 10
  speakers_date: 2000
  todo_status: weak
sjw:
  name: Shawnee
  orthographies:
  - autonym: Sawanwa
    base: a b c d e f g h i j k l m n o p q r s t u v w x y z
    script: Latn
  source:
  - Omniglot
  speakers: 200
  speakers_date: 2002
  todo_status: weak
slk:
  name: Slovak
  orthographies:
  - autonym: Slovenčina
    base: a b c d e f g h i j k l m n o p q r s t u v w x y z á ä é í ó ô ú ý č ď
      ĺ ľ ň ŕ š ť ž
    script: Latn
  source:
  - Omniglot
  speakers: 5200000
  speakers_date: 2011-2012
  todo_status: weak
slv:
  name: Slovenian
  orthographies:
  - autonym: Slovenščina
    base: a b c d e f g h i j k l m n o p q r s t u v w x y z ä ö ü ć č đ š ž
    script: Latn
  source:
  - Omniglot
  speakers: 2500000
  speakers_date: 2010
  todo_status: weak
sma:
  name: Southern Sami
  orthographies:
  - autonym: Åarjelsaemiengïele
    base: a b c d e f g h i j k l m n o p q r s t u v w x y z ä å æ ï ö ø
    script: Latn
  source:
  - Omniglot
  speakers: 600
  speakers_date: 1992
  todo_status: weak
sme:
  name: Northern Sami
  orthographies:
  - autonym: Sámegiella
    base: a b c d e f g h i j k l m n o p q r s t u v w x y z á ä å æ ö ø č đ ŋ š
      ŧ ž
    script: Latn
  source:
  - Omniglot
  - Alvestrand
  speakers: 25000
  speakers_date: 1992-2013
  todo_status: strong
smj:
  name: Lule Sami
  orthographies:
  - autonym: Julevusámegiella
    base: a b c d e f g h i j k l m n o p q r s t u v w x y z á ä å ñ ö ń
    script: Latn
    status: deprecated
  - autonym: Julevusámegiella
    base: a b d e f g h i j k l m n o p r s t u v á ä å ŋ
    script: Latn
  source:
  - Omniglot
  speakers: 650
  speakers_date: 2015
  todo_status: weak
smn:
  name: Inari Sami
  orthographies:
  - autonym: Anarâškielâ
    base: a b c d e f g h i j k l m n o p q r s t u v w x y z á â ä å ö č đ ŋ š ž
    script: Latn
  source:
  - Omniglot
  speakers: 400
  speakers_date: 2018
  todo_status: weak
smo:
  name: Samoan
  orthographies:
  - autonym: Sāmoa
    base: a b c d e f g h i j k l m n o p q r s t u v w x y z ā ē ī ō ū
    script: Latn
  source:
  - Omniglot
  - Wikipedia
  speakers: 510000
  speakers_date: 2015
  todo_status: strong
sms:
  name: Skolt Sami
  orthographies:
  - autonym: Nuõrttsääʹmǩiõll
    base: a b c d e f g h i j k l m n o p q r s t u v x y z â ä å ö õ č đ ŋ š ž ǥ
      ǧ ǩ ǯ ʒ ’ ʹ ˈ
    script: Latn
  source:
  - Wikipedia
  speakers: 320
  speakers_date: 1995-2007
  todo_status: weak
sna:
  name: Shona
  orthographies:
  - autonym: Chishona
    base: a b c d e f g h i j k l m n o p q r s t u v w x y z
    script: Latn
  source:
  - Omniglot
  speakers: 10800000
  speakers_date: 2000-2007
  todo_status: weak
som:
  name: Somali
  orthographies:
  - autonym: Soomaali
    base: a b c d e f g h i j k l m n o p q r s t u v w x y z
    script: Latn
  source:
  - Omniglot
  speakers: 16000000
  speakers_date: 2015
  todo_status: weak
sot:
  name: Southern Sotho
  orthographies:
  - autonym: Sesotho
    base: a b c d e f g h i j k l m n o p q r s t u v w x y z à á é è ē ō ò š
    script: Latn
  source:
  - Omniglot
  - Wikipedia
  speakers: 5600000
  speakers_date: 2001-2011
  todo_status: strong
spa:
  name: Spanish
  orthographies:
  - autonym: Español
    base: a b c d e f g h i j k l m n o p q r s t u v w x y z á é í ñ ó ú ü ¡ ¿
    script: Latn
  source:
  - Omniglot
  - CLDR
  speakers: 483000000
  speakers_date: 2019
  todo_status: strong
sqi:
  name: Albanian
  includes:
  - aae
  - aat
  - aln
  - als
aae:
  name: Arbëreshë Albanian
  orthographies:
  - autonym: Arbërisht
    inherit: aln
    script: Latn
  speakers: 100000
  speakers_date: 2007
  source:
  - Wikipedia
  todo_status: weak
aln:
  name: Gheg Albanian
  orthographies:
  - autonym: Gegnisht
    base: a b c d e f g h i j k l m n o p q r s t u v w x y z ç ë
    script: Latn
  source:
  - Omniglot
  - Wikipedia
  - CLDR
  speakers: 3450000
  speakers_date: 2000–2001
  source:
  - Wikipedia
  todo_status: weak
als:
  name: Tosk Albanian
  orthographies:
  - autonym: Shqip
    inherit: aln
    script: Latn
  speakers: 1800000
  speakers_date: 2011
  source:
  - Wikipedia
  todo_status: weak
srd:
  name: Sardinian
  includes:
  - sdc
  - sdn
  - src
  - sro
  orthographies:
  - autonym: Sardu
    base: a b c d e f g h i j k l m n o p q r s t u v w x y z à ç è ì ò ù
    script: Latn
  source:
  - Omniglot
  speakers: 1350000
  speakers_date: 2016
  todo_status: weak
  preferred_as_individual: true
srm:
  name: Saramaccan
  orthographies:
  - autonym: Saamáka
    base: a b c d e f g h i j k l m n o p q r s t u v w x y z á ë ö
    script: Latn
  source:
  - Omniglot
  - Wikipedia
  speakers: 90000
  speakers_date: 2013
  todo_status: strong
srn:
  name: Sranan Tongo
  orthographies:
  - autonym: Sranan Tongo
    base: a b c d e f g h i j k l m n o p q r s t u v w x y z è ò
    script: Latn
  source:
  - Omniglot
  - Wikipedia
  speakers: 130000
  speakers_date: 1993
  todo_status: strong
srp:
  name: Serbian
  orthographies:
  - autonym: Српски
    base: ́ а б в г д е ж з и к л м н о п р с т у ф х ц ч ш ђ ј љ њ ћ џ
    combinations: '{з́}{с́}'
    script: Cyrl
  - autonym: Srpski
    base: a b c d e f g h i j k l m n o p q r s t u v w x y z ć č đ ś š ź ž
    script: Latn
  source:
  - Omniglot
  - Wikipedia
  - CLDR
  speakers: 9500000
  speakers_date: 2016
  todo_status: strong
ssw:
  name: Swati
  orthographies:
  - autonym: Siswati
    base: a b c d e f g h i j k l m n o p q r s t u v w x y z
    script: Latn
  source:
  - Omniglot
  speakers: 2300000
  speakers_date: 2006-2011
  todo_status: weak
sun:
  name: Sundanese
  orthographies:
  - autonym: Basa Sunda
    base: a b c d e f g h i j k l m n o p q r s t u v w x y z é
    script: Latn
  source:
  - Omniglot
  - Wikipedia
  speakers: 40000000
  speakers_date: 2016
  todo_status: strong
swa:
  includes:
  - swc
  - swh
  - ymk
  - wmw
  name: Swahili (macrolanguage)
  note: Speaker counts estimate between 2 and 150 million.
  source:
  - Omniglot
  - Wikipedia
  - CLDR
  speakers: 150000000
  speakers_date: 2012
  todo_status: strong
swc:
  name: Congo Swahili
  orthographies:
  - autonym: Kiswahili
    inherit: swh
    script: Latn
  source:
  - Omniglot
  todo_status: weak
swe:
  name: Swedish
  orthographies:
  - autonym: Svenska
    base: a b c d e f g h i j k l m n o p q r s t u v w x y z à á ä å é ë ö ü
    script: Latn
  source:
  - Omniglot
  speakers: 10000000
  speakers_date: 2018
  todo_status: weak
swh:
  name: Swahili (individual language)
  note: Speaker counts estimate between 2 and 150 million.
  orthographies:
  - autonym: Kiswahili
    base: a b c d e f g h i j k l m n o p r s t u v w y z
    script: Latn
  preferred_name: Swahili
  source:
  - Omniglot
  - Wikipedia
  speakers: 150000000
  speakers_date: 2012
  todo_status: strong
szl:
  name: Silesian
  orthographies:
  - autonym: Ślůnsko godka
    base: a b c d e f g h i j k l m n o p q r s t u v w x y z ć č ń ř ś š ů ź ż ž
    script: Latn
  source:
  - Omniglot
  speakers: 510000
  speakers_date: 2011
  todo_status: weak
tab:
  name: Tabassaran
  orthographies:
  - autonym: Табасаран
    base: а б в г д е ж з и й к л м н о п р с т у ф х ц ч ш щ ъ ы ь э ю я ё ӏ
    script: Cyrl
  source:
  - Omniglot
  speakers: 126900
  speakers_date: 2010
  todo_status: weak
tah:
  name: Tahitian
  note: Speaker count based on 37% of the ethnic population.
  orthographies:
  - autonym: Reo Tahiti
    base: a b c d e f g h i j k l m n o p q r s t u v w x y z ā ē ī ō ū
    script: Latn
  source:
  - Omniglot
  speakers: 68260
  speakers_date: 2007
  todo_status: weak
tat:
  name: Tatar
  orthographies:
  - autonym: Татарча
    base: а б в г д е ж з и й к л м н о п р с т у ф х ц ч ш щ ъ ы ь э ю я ё җ ң ү
      һ ә ө
    script: Cyrl
  source:
  - Omniglot
  speakers: 5200000
  speakers_date: 2015
  todo_status: weak
tay:
  name: Atayal
  orthographies:
  - autonym: Tayal
    auxiliary: č š ž ḳ
    base: a b c d e f g h i j k l m n o p q r s t u v w x y z ŋ ə ’
    script: Latn
  source:
  - Omniglot
  - Wikipedia
  speakers: 84000
  speakers_date: 2002
  todo_status: strong
tdt:
  name: Tetun Dili
  orthographies:
  - autonym: Tetun Dili
    base: a b c d e f g h i j k l m n o p q r s t u v w x y z ñ á ó é í
    script: Latn
  source:
  - Omniglot
  - Wikipedia
  speakers: 390000
  speakers_date: 2009
  todo_status: strong
teo:
  name: Teso
  orthographies:
  - autonym: Ateso
    auxiliary: f q z
    base: a b c d e g h i j k l m n o p r s t u v w x y ŋ
    script: Latn
  source:
  - Omniglot
  - Wikipedia
  speakers: 1900000
  speakers_date: 2002-2009
  todo_status: strong
tgk:
  name: Tajik
  orthographies:
  - autonym: Тоҷикӣ
    base: а б в г д е ж з и й к л м н о п р с т у ф х ч ш ъ э ю я ё ғ қ ҳ ҷ ӣ ӯ
    script: Cyrl
  source:
  - Omniglot
  - Wikipedia
  - CLDR
  speakers: 8400000
  speakers_date: 2015
  todo_status: strong
tgl:
  name: Tagalog
  orthographies:
  - autonym: Tagalog
    base: a b c d e f g h i j k l m n o p q r s t u v w x y z á à é í ì ó ú
    script: Latn
  source:
  - Omniglot
  - Wikipedia
  speakers: 23800000
  speakers_date: 2019
  todo_status: strong
tkl:
  name: Tokelau
  orthographies:
  - autonym: Tokelau
    base: a e i o u f g k l m n p h t v ā ē ī ō ū
    script: Latn
  source:
  - Omniglot
  - Wikipedia
  speakers: 3517
  speakers_date: 1987-2006
  todo_status: strong
tkr:
  name: Tsakhur
  orthographies:
  - autonym: Цӏаӏхна миз
    base: а б в г д е ж з и й к л м н о п р с т у ф х ц ч ш щ ъ ы ь э ю я ё ӏ
    script: Cyrl
  - autonym: Ts‘əxna miz
    inherit: azj
    script: Latn
  source:
  - Omniglot
  - Wikipedia
  speakers: 22300
  speakers_date: 2010-2011
  todo_status: strong
tlh:
  name: Klingon
  orthographies:
  - autonym: tlhIngan Hol
    base: a b c d e f g h i j k l m n o p q r s t u v w x y z
    script: Latn
  source:
  - Omniglot
  speakers: 0
  status: constructed
  todo_status: weak
tly:
  name: Talysh
  orthographies:
  - autonym: Толыши
    base: а б в г д е ж з и й к л м н о п р с т у ф х ц ч ш ј ғ ҹ ҝ һ ә ы
    script: Cyrl
  - autonym: Tolışi
    inherit: azj
    script: Latn
  - autonym: تالشه
    inherit: pes
    script: Arab
  source:
  - Omniglot
  - Wikipedia
  speakers: 218100
  speakers_date: 2011-2014
  todo_status: strong
ton:
  name: Tonga (Tonga Islands)
  note: Speaker date references 1998 census in Tonga, others unknown.
  orthographies:
  - autonym: Faka Tonga
    base: a b c d e f g h i j k l m n o p q r s t u v w x y z ā á ē é ī í ō ó ū ú
    script: Latn
  source:
  - Omniglot
  - Wikipedia
  - CLDR
  speakers: 187000
  speakers_date: 1998
  todo_status: strong
tpi:
  name: Tok Pisin
  orthographies:
  - autonym: Tok Pisin
    base: a b c d e f g h i j k l m n o p q r s t u v w x y z
    script: Latn
  source:
  - Omniglot
  speakers: 120000
  speakers_date: 2004
  todo_status: weak
tsn:
  name: Tswana
  orthographies:
  - autonym: Setswana
    base: a b c d e f g h i j k l m n o p q r s t u v w x y z ê ô š
    script: Latn
  source:
  - Omniglot
  speakers: 5200000
  speakers_date: 1993-2011
  todo_status: weak
tso:
  name: Tsonga
  orthographies:
  - autonym: Xitsonga
    base: a b c d e f g h i j k l m n o p q r s t u v w x y z
    script: Latn
  source:
  - Omniglot
  speakers: 12000000
  speakers_date: 2006-2011
  todo_status: weak
ttt:
  name: Muslim Tat
  orthographies:
  - base: а б в г д е ж з и й к л м н о п р с т у ф х ц ч ш щ ъ ы ь э ю я ё ӏ
    script: Cyrl
  - autonym: Tati
    inherit: azb
    script: Latn
  source:
  - Omniglot
  speakers: 28000
  todo_status: weak
tuk:
  name: Turkmen
  orthographies:
  - autonym: Түркменче
    base: а б в г д е ж з и й к л м н о п р с т у ф х ц ч ш щ ъ ы ь э ю я ё җ ң ү
      ә ө
    script: Cyrl
    status: secondary
  - autonym: Türkmençe
    base: a b c d e f g h i j k l m n o p q r s t u v w x y z ä ç ö ü ý ň ş ž ș
    script: Latn
  source:
  - Omniglot
  speakers: 6700000
  speakers_date: 2009-2015
  todo_status: weak
tum:
  name: Tumbuka
  orthographies:
  - autonym: Chitumbuka
    base: a b c d e f g h i j k l m n o p q r s t u v w x y z
    script: Latn
  source:
  - Omniglot
  - Wikipedia
  speakers: 1546000
  speakers_date: 2009-2010
  todo_status: weak
tur:
  name: Turkish
  orthographies:
  - autonym: Türkçe
    base: a b c d e f g h i j k l m n o p q r s t u v w x y z â ç î ö û ü ğ İ ı ș
    script: Latn
  source:
  - Omniglot
  speakers: 75700000
  speakers_date: 2002-2018
  todo_status: weak
tvl:
  name: Tuvalu
  note: Speaker count date for 10000 speakers in Tuvalu, rest unknown.
  orthographies:
  - autonym: Te ’gana Tūvalu
    base: a b c d e f g h i j k l m n o p q r s t u v w x y z ā á à ǎ ē é è ě ī í
      ì ǐ ō ó ò ǒ ū ú ù ǔ ’
    script: Latn
  source:
  - Omniglot
  - Wikipedia
  speakers: 12000
  speakers_date: 2015
  todo_status: strong
twi:
  name: Twi
  orthographies:
  - autonym: Twi
    base: a b d e f g h i k l m n o p r s t u w y ɛ ɔ
    script: Latn
  source:
  - Omniglot
  - Wikipedia
  speakers: 9000000
  speakers_date: 2015
  todo_status: strong
twq:
  name: Tasawaq
  orthographies:
  - autonym: Ingalkoyyu’
    auxiliary: v
    base: a b c d e f g h i j k l m n o p q r s t u w x y z ã õ ŋ š ž ɲ ẽ ’
    script: Latn
  source:
  - CLDR
  speakers: 8000
  speakers_date: 1998
  todo_status: weak
tyv:
  name: Tuvinian
  orthographies:
  - autonym: Тыва
    base: а б в г д е ж з и й к л м н о п р с т у ф х ц ч ш щ ъ ы ь э ю я ё ң ү ө
    script: Cyrl
  source:
  - Omniglot
  speakers: 280000
  speakers_date: 2010
  todo_status: weak
tzm:
  name: Central Atlas Tamazight
  orthographies:
  - autonym: Tamaziɣt
    base: a b c d e f g h i j k l m n q r s t u w x y z ɛ ɣ ʷ ḍ ḥ ṛ ṣ ṭ
    script: Latn
  source:
  - Omniglot
  - Wikipedia
  - CLDR
  speakers: 5000000
  speakers_date: 2019
  todo_status: strong
tzo:
  name: Tzotzil
  orthographies:
  - autonym: Bats’i k’op
    base: a b c d e f g h i j k l m n o p q r s t u v w x y z ’
    script: Latn
  source:
  - Omniglot
  - Wikipedia
  speakers: 404704
  speakers_date: 2010
  todo_status: strong
udi:
  name: Udi
  orthographies:
  - autonym: Удин муз
    base: а б в г д е ж з и й к л м н о п р с т у ф х ц ч ш щ ъ ы ь э ю я ҝ ӏ ’
    script: Cyrl
  source:
  - Omniglot
  - Wikipedia
  speakers: 6600
  speakers_date: 2009
  todo_status: strong
udm:
  name: Udmurt
  orthographies:
  - autonym: Удмурт
    base: а б в г д е ж з и й к л м н о п р с т у ф х ц ч ш щ ъ ы ь э ю я ё ӝ ӟ ӥ
      ӧ ӵ
    script: Cyrl
  source:
  - Omniglot
  speakers: 340000
  speakers_date: 2010
  todo_status: weak
uig:
  name: Uighur
  orthographies:
  - autonym: Уйғур
    base: а б в г д е ж з и й к л м н о п р с т у ф х ц ч ш ю я ғ җ қ ң ү һ ә ө
    script: Cyrl
  - autonym: ئۇيغۇرچە
    base: ئ ا ب ت ج خ د ر ز س ش غ ف ق ك ل م ن و ي پ چ ژ ڭ گ ھ ۆ ۇ ۈ ۋ ې ە
    script: Arab
  - autonym: Uighur
    base: a b c d e f g h h i j k l m n o p q r s t u w x y z ë ö ü
    script: Latn
  source:
  - Omniglot
  - Wikipedia
  speakers: 10400000
  speakers_date: 2016
  todo_status: strong
ukr:
  name: Ukrainian
  orthographies:
  - autonym: Українська
    base: а б в г д е ж з и й к л м н о п р с т у ф х ц ч ш щ ь э ю я є і ї ґ ’
    script: Cyrl
  source:
  - Omniglot
  - Wikipedia
  - CLDR
  speakers: 35000000
  speakers_date: 2000
  todo_status: strong
  note: Need to add combinations with accents.
ulk:
  name: Meriam Mir
  orthographies:
  - autonym: Meriam Mir
    base: a b c d e f g h i j k l m n o p q r s t u v w x y z ì ò ù
    script: Latn
  source:
  - Omniglot
  speakers: 217
  speakers_date: 2016
  todo_status: weak
umu:
  name: Munsee
  orthographies:
  - autonym: Huluníixsuwaakan
    base: a b c d e f g h i j k l m n o p q r s t u v w x y z á é í ó ú ă ŭ
    script: Latn
  source:
  - Omniglot
  - Wikipedia
  speakers: 2
  speakers_date: 2018
  todo_status: weak
unm:
  name: Unami
  speakers: 0
  status: historical
  todo_status: todo
urd:
  name: Urdu
  orthographies:
  - autonym: اُردُو
    base: ء ا ب ت ث ج ح خ د ذ ر ز س ش ص ض ط ظ ع غ ف ق ل م ن و ٹ پ چ ڈ ڑ ژ ک گ ں ھ ہ ی َ ُ ِ ْ ٰ
    numerals: ۰ ۱ ۲ ۳ ۴ ۵ ۶ ۷ ۸ ۹
    script: Arab
  speakers: 68620000
  speakers_date: 2019
  source:
  - Wikipedia
  todo_status: weak
  note: Initial, medial, and final forms of the letters and some ligatures are also required.
uum:
  name: Urum
  orthographies:
  - autonym: Урум
    base: а б в г д е ж з и й к л м н о п р с т у ф х ц ч ш ы э ґ ӧ ӱ ’
    script: Cyrl
  source:
  - Omniglot
  - Wikipedia
  speakers: 190000
  speakers_date: 2000
  todo_status: strong
uzb:
  includes:
  - uzn
  - uzs
  name: Uzbek
  source:
  - Wikipedia
  speakers: 31200000
  speakers_date: 2015-2017
uzn:
  name: Northern Uzbek
  orthographies:
  - autonym: O‘zbekcha
    base: a b c d e f g h i j k l m n o p q r s t u v w x y z ‘
    script: Latn
  - autonym: Ўзбекча
    base: а б в г д е ж з и й к л м н о п р с т у ф х ц ч ш щ ъ ы ь э ю я ё ў ғ қ ҳ
    note: Alternative 2
    script: Cyrl
    status: secondary
  - autonym: Ӯзбекча
    base: а б в г д е ж з и й к л м н о п р с т у ф х ц ч ш щ ъ ы ь э ю я ё ӯ ғ қ ҳ
    note: Alternative 2
    script: Cyrl
    status: secondary
  source:
  - Omniglot
  speakers: 27000000
  speakers_date: 2015
  todo_status: weak
uzs:
  name: Southern Uzbek
  orthographies:
  - autonym: ﯣزبېک‎
    inherit: pes
    script: Arab
  source:
  - Wikipedia
  speakers: 4200000
  speakers_date: 2017
  todo_status: weak
vec:
  name: Venetian
  orthographies:
  - autonym: Vèneto
    base: a b c d e f g h i j k l m n o p q r s t u v w x y z à á ç è é ì í ò ó ù
      ł ž
    script: Latn
  source:
  - Omniglot
  - Wikipedia
  speakers: 3900000
  speakers_date: 2002
  todo_status: strong
vep:
  name: Veps
  orthographies:
  - autonym: Vepsä
    base: a b c d e f g h i j k l m n o p q r s t u v w x y z ä ö ü č š ž
    script: Latn
  source:
  - Omniglot
  speakers: 1600
  speakers_date: 2010
  todo_status: weak
vie:
  name: Vietnamese
  orthographies:
  - autonym: Tiếng Việt
    base: a b c d e f g h i j k l m n o p q r s t u v w x y z à á â ã è é ê ì í ò
      ó ô õ ù ú ý ă đ ĩ ũ ơ ư ạ ả ấ ầ ẩ ẫ ậ ắ ằ ẳ ẵ ặ ẹ ẻ ẽ ế ề ể ễ ệ ỉ ị ọ ỏ ố ồ
      ổ ỗ ộ ớ ờ ở ỡ ợ ụ ủ ứ ừ ử ữ ự ỳ ỵ ỷ ỹ
    script: Latn
  source:
  - Omniglot
  - Wikipedia
  - CLDR
  speakers: 76000000
  speakers_date: 2009
  todo_status: strong
vmw:
  name: Makhuwa
  orthographies:
  - autonym: Emakhuwa
    base: a b c d e f g h i j k l m n o p q r s t u v w x y z à è ì ò ù
    script: Latn
  source:
  - Omniglot
  speakers: 6600000
  speakers_date: 2006
  todo_status: weak
vol:
  name: Volapük
  orthographies:
  - autonym: Volapük
    base: a b c d e f g h i j k l m n o p q r s t u v w x y z ä ö ü
    script: Latn
  source:
  - Omniglot
  - Wikipedia
  speakers: 20
  speakers_date: 2000
  status: constructed
  todo_status: strong
vun:
  name: Vunjo
  orthographies:
  - autonym: Vunjo
    auxiliary: q x
    base: a b c d e f g h i j k l m n o p r s t u v w y z
    script: Latn
  source:
  - CLDR
  todo_status: weak
wae:
  name: Walser
  orthographies:
  - autonym: Walscher
    auxiliary: ß à â å æ ç è ê ë ì î ï ñ ò ô ø ù û ÿ ā ă ē ĕ ī ĭ ō ŏ œ ū ŭ
    base: a b c d e f g h i j k l m n o p q r s t u v w x y z á ã ä é í ó õ ö ú ü
      č š ũ
    script: Latn
  source:
  - Wikipedia
  - CLDR
  speakers: 22780
  speakers_date: 2004
  todo_status: strong
war:
  name: Waray (Philippines)
  note: There is no officially-approved orthography for the language and different
    writers may use differing orthographic styles. In general, it has become common
    to write the language following the current orthographic conventions of Filipino.
  orthographies:
  - autonym: Waray-Waray
    base: a b c d e f g h i j k l m n o p q r s t u v w x y z ñ
    script: Latn
  - autonym: Waray-Waray
    base: a b c d e f g h i j k l m n o p q r s t u v w x y z ñ
    note: Filipino orthography
    script: Latn
  source:
  - Omniglot
  - Wikipedia
  speakers: 2600000
  speakers_date: 2005
  todo_status: weak
wbp:
  name: Warlpiri
  orthographies:
  - autonym: Warlpiri
    base: a b c d e f g h i j k l m n o p q r s t u v w x y z
    script: Latn
  source:
  - Omniglot
  - Wikipedia
  speakers: 2304
  speakers_date: 2016
  todo_status: strong
wim:
  name: Wik-Mungkan
  orthographies:
  - autonym: Wik-Mungknh
    base: a b c d e f g h i j k l m n o p q r s t u v w x y z
    script: Latn
  source:
  - Omniglot
  speakers: 450
  speakers_date: 2016
  todo_status: weak
win:
  name: Ho-Chunk
  orthographies:
  - autonym: Ho-Chunk
    base: a b c d e f g h i j k l m n o p q r s t u v w x y z ą ğ į š ų ž
    script: Latn
  source:
  - Omniglot
  speakers: 250
  speakers_date: 2007
  todo_status: weak
wln:
  name: Walloon
  orthographies:
  - autonym: Walon
    base: a b c d e f g h i j k l m n o p q r s t u v w x y z â å ç è é ê î ô û
    script: Latn
  source:
  - Omniglot
  speakers: 600000
  speakers_date: 2007
  todo_status: weak
wls:
  name: Wallisian
  orthographies:
  - autonym: Fakaʻuvea
    base: a b c d e f g h i j k l m n o p q r s t u v w x y z ā ē ī ō ū ʻ
    script: Latn
  source:
  - Omniglot
  speakers: 10400
  speakers_date: 2000
  todo_status: weak
wmw:
  name: Mwani
  orthographies:
  - autonym: Kimwani
    inherit: swh
    script: Latn
  source:
  - Omniglot
  - Wikipedia
  speakers: 100000
  speakers_date: 2006
  todo_status: strong
wol:
  name: Wolof
  orthographies:
  - autonym: Wolof
    base: a b c d e f g h i j k l m n o p q r s t u v w x y z à ã é ë ñ ó ŋ
    script: Latn
  source:
  - Omniglot
  speakers: 5454000
  speakers_date: 2001-2016
  todo_status: weak
wrh:
  name: Wiradjuri
  orthographies:
  - autonym: Wiradjuri
    base: a b c d e f g h i j k l m n o p q r s t u v w x y z
    script: Latn
  source:
  - Omniglot
  speakers: 30
  speakers_date: 2005
  todo_status: weak
wss:
  name: Wasa
  orthographies:
  - autonym: Wasa
    base: a b d e f g h i k l m n o p r s t u w y ɛ ɔ
    script: Latn
  source:
  - Omniglot
  - Wikipedia
  speakers: 273000
  speakers_date: 2013
  todo_status: strong
wyb:
  name: Wangaaybuwan-Ngiyambaa
  orthographies:
  - autonym: Ngiyambaa
    base: a b c d e f g h i j k l m n o p q r s t u v w x y z
    script: Latn
  source:
  - Omniglot
  speakers: 2
  speakers_date: 2005
  todo_status: weak
xal:
  name: Kalmyk
  orthographies:
  - autonym: Хальмг
    base: а б в г д е ж з и й к л м н о п р с т у ф х ц ч ш щ ъ ы ь э ю я ё җ ң ү
      һ ә ө
    script: Cyrl
  source:
  - Omniglot
  - Wikipedia
  speakers: 80500
  speakers_date: 2010
  todo_status: strong
xav:
  name: Xavánte
  orthographies:
  - autonym: A’uwẽ
    base: a b c d e f g h i j k l m n o p q r s t u v w x y z ã é ẽ ô õ ö ĩ ’
    script: Latn
  source:
  - Omniglot
  speakers: 9600
  speakers_date: 2006
  todo_status: weak
xho:
  name: Xhosa
  orthographies:
  - autonym: isiXhosa
    base: a b c d e f g h i j k l m n o p q r s t u v w x y z
    script: Latn
  source:
  - Omniglot
  speakers: 8200000
  speakers_date: 2011
  todo_status: weak
xog:
  name: Soga
  orthographies:
  - autonym: Lusoga
    base: a b c d e f g h i j k l m n o p q r s t u v w x y z
    script: Latn
  source:
  - Omniglot
  - CLDR
  speakers: 3600000
  speakers_date: 2014
  todo_status: strong
xrg:
  name: Minang
  orthographies:
  - autonym: Minangkabau
    base: a b c d e f g h i j k l m n o p q r s t u v w x y z
    script: Latn
  source:
  - Omniglot
  - Wikipedia
  speakers: 6401000
  speakers_date: 2007-2016
  todo_status: strong
yai:
  name: Yagnobi
  orthographies:
  - autonym: Йағнобӣ
    base: а б в г д е ж з и й к л м н о п р с т у ф х ц ч ш щ ъ э ю я ё ғ қ ҳ ҷ ӣ
      ӯ ԝ
    script: Cyrl
  source:
  - Omniglot
  - Wikipedia
  speakers: 12000
  speakers_date: 2004
  todo_status: strong
yap:
  name: Yapese
  orthographies:
  - autonym: Waab
    base: a b c d e f g h i j k l m n o p q r s t u v w x y z ä ë ö
    script: Latn
  source:
  - Omniglot
  speakers: 5130
  speakers_date: 2005
  todo_status: weak
yav:
  name: Yangben
  orthographies:
  - autonym: Nuasue
    auxiliary: g j q r x z
    base: a b c d e f g h i k l m n o p s t u v w y à á â è é ì í î ò ó ô ù ú û ā
      ī ŋ ō ū ǎ ǒ ǔ ɔ ɛ ̀ ́
    script: Latn
  source:
  - CLDR
  speakers: 17000
  speakers_date: 1982-2014
  todo_status: weak
ydd:
  name: Eastern Yiddish
  orthographies:
  - autonym: ייִדיש
    base: א ב ג ד ה ו ז ח ט י כ ך ל מ ם נ ן ס ע פ ף צ ץ ק ר ש ת
    combinations: '{אָ}{יִ}'
    script: Hebr
  speakers: 1500000
  todo_status: weak
yid:
  includes:
  - ydd
  - yih
  name: Yiddish
  source:
  - Wikipedia
  speakers: 1500000
yih:
  name: Western Yiddish
  orthographies:
  - autonym: ייִדיש
    inherit: ydd
    script: Hebr
  speakers: 5000
  todo_status: weak
yij:
  name: Yindjibarndi
  orthographies:
  - autonym: Burnugundi
    base: a b c d e f g h i j k l m n o p q r s t u v w x y z
    script: Latn
  source:
  - Omniglot
  speakers: 377
  speakers_date: 2016
  todo_status: weak
ykg:
  name: Northern Yukaghir
  orthographies:
  - autonym: Одул
    base: а б в г д е ж з и й к л м н о п р с т у ф х ц ч ш щ ъ ы ь э ю я ё ғ ң ӧ
      ԝ
    script: Cyrl
  source:
  - Omniglot
  speakers: 60–70
  speakers_date: 2010
  todo_status: weak
ymk:
  name: Makwe
  orthographies:
  - autonym: Macue
    base: a b c d e f g h i j k l m n o p q r s t u v w x y z
    script: Latn
  source:
  - CLDR
  speakers: 119700
  speakers_date: 2003-2009
  todo_status: weak
yom:
  name: Yombe
  orthographies:
  - autonym: Kiyoombi
    base: a b c d e f g h i j k l m n o p q r s t u v w x y z
    script: Latn
  source:
  - Omniglot
  todo_status: weak
yor:
  name: Yoruba
  orthographies:
  - autonym: Èdè Yorùbá
    base: a b d e f g h i j k l m n o p r s t u w y à á ā è é ē ẹ ì í ī ò ó ō ọ ù
      ú ū ṣ ̀ ́
    script: Latn
  - autonym: Èdè Yorùbá
    base: a b d e f g h i j k l m n o p r s t u w y à á ā è é ē ẹ ì í ī ò ó ō ọ ù
      ú ū ṣ ɔ ɛ ̀ ́
    script: Latn
  source:
  - Omniglot
  - Wikipedia
  speakers: 40000000
  speakers_date: 2015
  todo_status: strong
yrk:
  name: Nenets
  orthographies:
  - autonym: Ненэц
    base: а б в г д е ж з и й к л м н о п р с т у ф х ц ч ш щ ъ ы ь э ю я ё ӈ ӭ ’
      ”
    script: Cyrl
  source:
  - Omniglot
  - Wikipedia
  speakers: 21926
  speakers_date: 2010
  todo_status: strong
yux:
  name: Southern Yukaghir
  orthographies:
  - autonym: Одул
    base: а б в г д е ж з и й к л м н о п р с т у ф х ц ч ш щ ъ ы ь э ю я ё ҕ җ ә
      қ ө
    script: Cyrl
  source:
  - Omniglot
  speakers: 5
  speakers_date: 2010
  todo_status: weak
zap:
  name: Zapotec
  includes:
  - zaa  # Sierra de Juárez Zapotec
  - zab  # Western Tlacolula Valley Zapotec
  - zac  # Ocotlán Zapotec
  - zad  # Cajonos Zapotec
  - zae  # Yareni Zapotec
  - zaf  # Ayoquesco Zapotec
  - zai  # Isthmus Zapotec
  - zam  # Miahuatlán Zapotec
  - zao  # Ozolotepec Zapotec
  - zaq  # Aloápam Zapotec
  - zar  # Rincón Zapotec
  - zas  # Santo Domingo Albarradas Zapotec
  - zat  # Tabaa Zapotec
  - zav  # Yatzachi Zapotec
  - zaw  # Mitla Zapotec
  - zax  # Xadani Zapotec
  - zca  # Coatecas Altas Zapotec
  - zoo  # Asunción Mixtepec Zapotec
  - zpa  # Lachiguiri Zapotec
  - zpb  # Yautepec Zapotec
  - zpc  # Choapan Zapotec
  - zpd  # Southeastern Ixtlán Zapotec
  - zpe  # Petapa Zapotec
  - zpf  # San Pedro Quiatoni Zapotec
  - zpg  # Guevea De Humboldt Zapotec
  - zph  # Totomachapan Zapotec
  - zpi  # Santa María Quiegolani Zapotec
  - zpj  # Quiavicuzas Zapotec
  - zpk  # Tlacolulita Zapotec
  - zpl  # Lachixío Zapotec
  - zpm  # Mixtepec Zapotec
  - zpn  # Santa Inés Yatzechi Zapotec
  - zpo  # Amatlán Zapotec
  - zpp  # El Alto Zapotec
  - zpq  # Zoogocho Zapotec
  - zpr  # Santiago Xanica Zapotec
  - zps  # Coatlán Zapotec
  - zpt  # San Vicente Coatlán Zapotec
  - zpu  # Yalálag Zapotec
  - zpv  # Chichicapan Zapotec
  - zpw  # Zaniza Zapotec
  - zpx  # San Baltazar Loxicha Zapotec
  - zpy  # Mazaltepec Zapotec
  - zpz  # Texmelucan Zapotec
  - zsr  # Southern Rincon Zapotec
  - zte  # Elotepec Zapotec
  - ztg  # Xanaguía Zapotec
  - ztl  # Lapaguía-Guivini Zapotec
  - ztm  # San Agustín Mixtepec Zapotec
  - ztn  # Santa Catarina Albarradas Zapotec
  - ztp  # Loxicha Zapotec
  - ztq  # Quioquitani-Quierí Zapotec
  - zts  # Tilquiapan Zapotec
  - ztt  # Tejalapan Zapotec
  - ztu  # Güilá Zapotec
  - ztx  # Zaachila Zapotec
  - zty  # Yatee Zapotec
  orthographies:
  - base: a b c d e f g h i j k l m n o p q r s t u v w x y z á à è é ë ì ü s̨ ñ ž
      z̨
    script: Latn
  source:
  - Omniglot
  - Wikipedia
  speakers: 450000
  speakers_date: 2010
  todo_status: strong
  preferred_as_individual: true
zul:
  name: Zulu
  orthographies:
  - autonym: isiZulu
    base: a b c d e f g h i j k l m n o p q r s t u v w x y z
    script: Latn
  source:
  - Omniglot
  speakers: 12000000
  speakers_date: 2011
  todo_status: weak
zun:
  name: Zuni
  orthographies:
  - autonym: Shiwiʼma
    base: a b c d e f g h i j k l m n o p q r s t u v w x y z ł ʼ
    script: Latn
  source:
  - Omniglot
  speakers: 9620
  speakers_date: 2015
  todo_status: weak
zza:
  includes:
  - kiu
  - diq
  name: Zaza
  source:
  - Wikipedia
  speakers: 1600000
  speakers_date: 1998
bal:
  includes:
  - bgp  # Eastern Balochi
  - bgn  # Western Balochi
  - bcc  # Southern Balochi
  name: Baluchi
  preferred_name: Balochi
  orthographies:
  - autonym: بلۏچی
    base: ء آ ا ب ت ج د ر ز س ش ل م ن ه و ٹ پ چ ڈ ژ ک گ ی ۏ ے ݔ ࢣ َ ُ ِ 
    numerals: ۰ ۱ ۲ ۳ ۴ ۵ ۶ ۷ ۸ ۹
    script: Arab
  source:
  - Wikipedia
  speakers: 7600000
  speakers_date: 2007
  source:
  - Wikipedia
  todo_status: weak
  preferred_as_individual: true<|MERGE_RESOLUTION|>--- conflicted
+++ resolved
@@ -29,12 +29,8 @@
       ú ü ý
     script: Latn
   - autonym: Αρbε̰ρίσ̈τ
-<<<<<<< HEAD
-    base: α β b ϳ γ δ d ε ζ θ ι κ λ μ ν ξ ο π ρ σ τ υ φ χ
-=======
     base: α β b ϳ γ δ d ε ζ θ ι κ λ μ ν ξ ο π ρ σ ς τ υ φ χ
     auxiliary: η ψ ω ά έ ή ί ό ύ ώ ϊ ϋ ΐ ΰ
->>>>>>> 1ce47d18
     combinations: '{γ̇}{ε̱}{ν̇}{σ̇}{σ̈}{χ̇}{ε̰}'
     script: Grek
   source:
