--- conflicted
+++ resolved
@@ -4725,13 +4725,10 @@
   - autonym: Míkmawísimk
     base: a e i j k l m n o p q s t u w y ' á é í ɨ ó ú
     script: Latin
-<<<<<<< HEAD
-=======
-  source:
-  - Omniglot
-  - Wikipedia
-  validity: done
->>>>>>> 44b4b637
+  source:
+  - Omniglot
+  - Wikipedia
+  validity: done
 min:
   name: Minangkabau
   orthographies:
@@ -6820,11 +6817,7 @@
   - autonym: தமிழ்
     base: அ ஆ இ ஈ உ ஊ எ ஏ ி ீ ு ூ ஐ ஒ ஓ ஔ ஃ ஂ ை ொ ோ ௌ ் க ங ச ஞ ட ண த ந ப ம ய ர ல வ ழ ள ற ன ஜ ஶ ஷ ஸ ஹ
     numerals: 0 ௧ ௨ ௩ ௪ ௫ ௬ ௭ ௮ ௯ ௰ ௱ ௲
-<<<<<<< HEAD
-    script: Latin
-=======
     script: Tamil
->>>>>>> 44b4b637
   source:
   - Omniglot
   - Wikipedia
